# API Reference

Packages:

- [k0smotron.io/v1beta1](#k0smotroniov1beta1)

# k0smotron.io/v1beta1

Resource Types:

- [Cluster](#cluster)

- [JoinTokenRequest](#jointokenrequest)




## Cluster
<sup><sup>[↩ Parent](#k0smotroniov1beta1 )</sup></sup>






Cluster is the Schema for the k0smotronclusters API

<table>
    <thead>
        <tr>
            <th>Name</th>
            <th>Type</th>
            <th>Description</th>
            <th>Required</th>
        </tr>
    </thead>
    <tbody><tr>
      <td><b>apiVersion</b></td>
      <td>string</td>
      <td>k0smotron.io/v1beta1</td>
      <td>true</td>
      </tr>
      <tr>
      <td><b>kind</b></td>
      <td>string</td>
      <td>Cluster</td>
      <td>true</td>
      </tr>
      <tr>
      <td><b><a href="https://kubernetes.io/docs/reference/generated/kubernetes-api/v1.20/#objectmeta-v1-meta">metadata</a></b></td>
      <td>object</td>
      <td>Refer to the Kubernetes API documentation for the fields of the `metadata` field.</td>
      <td>true</td>
      </tr><tr>
        <td><b><a href="#clusterspec">spec</a></b></td>
        <td>object</td>
        <td>
          ClusterSpec defines the desired state of K0smotronCluster<br/>
          <br/>
            <i>Default</i>: map[service:map[type:NodePort]]<br/>
        </td>
        <td>false</td>
      </tr><tr>
        <td><b><a href="#clusterstatus">status</a></b></td>
        <td>object</td>
        <td>
          ClusterStatus defines the observed state of K0smotronCluster<br/>
        </td>
        <td>false</td>
      </tr></tbody>
</table>


### Cluster.spec
<sup><sup>[↩ Parent](#cluster)</sup></sup>



ClusterSpec defines the desired state of K0smotronCluster

<table>
    <thead>
        <tr>
            <th>Name</th>
            <th>Type</th>
            <th>Description</th>
            <th>Required</th>
        </tr>
    </thead>
    <tbody><tr>
        <td><b><a href="#clusterspeccertificaterefsindex">certificateRefs</a></b></td>
        <td>[]object</td>
        <td>
          CertificateRefs defines the certificate references.<br/>
        </td>
        <td>false</td>
      </tr><tr>
        <td><b>controllerPlaneFlags</b></td>
        <td>[]string</td>
        <td>
          ControlPlaneFlags allows to configure additional flags for k0s
control plane and to override existing ones. The default flags are
kept unless they are overriden explicitly. Flags with arguments must
be specified as a single string, e.g. --some-flag=argument<br/>
        </td>
        <td>false</td>
      </tr><tr>
        <td><b><a href="#clusterspecetcd">etcd</a></b></td>
        <td>object</td>
        <td>
          Etcd defines the etcd configuration.<br/>
          <br/>
            <i>Default</i>: map[image:quay.io/k0sproject/etcd:v3.5.13 persistence:map[]]<br/>
        </td>
        <td>false</td>
      </tr><tr>
        <td><b>externalAddress</b></td>
        <td>string</td>
        <td>
          ExternalAddress defines k0s external address. See https://docs.k0sproject.io/stable/configuration/#specapi
Will be detected automatically for service type LoadBalancer.<br/>
        </td>
        <td>false</td>
      </tr><tr>
        <td><b>image</b></td>
        <td>string</td>
        <td>
          Image defines the k0s image to be deployed. If empty k0smotron
will pick it automatically. Must not include the image tag.<br/>
          <br/>
            <i>Default</i>: quay.io/k0sproject/k0s<br/>
        </td>
        <td>false</td>
      </tr><tr>
        <td><b><a href="#clusterspecingress">ingress</a></b></td>
        <td>object</td>
        <td>
          Ingress defines the ingress configuration.<br/>
        </td>
        <td>false</td>
      </tr><tr>
        <td><b>k0sConfig</b></td>
        <td>object</td>
        <td>
          k0sConfig defines the k0s configuration. Note, that some fields will be overwritten by k0smotron.
If empty, will be used default configuration. @see https://docs.k0sproject.io/stable/configuration/<br/>
        </td>
        <td>false</td>
      </tr><tr>
        <td><b>kineDataSourceSecretName</b></td>
        <td>string</td>
        <td>
          KineDataSourceSecretName defines the name of kine datasource URL secret.<br/>
        </td>
        <td>false</td>
      </tr><tr>
        <td><b>kineDataSourceURL</b></td>
        <td>string</td>
        <td>
          KineDataSourceURL defines the kine datasource URL.<br/>
        </td>
        <td>false</td>
      </tr><tr>
        <td><b><a href="#clusterspeckubeconfigref">kubeconfigRef</a></b></td>
        <td>object</td>
        <td>
          KubeconfigRef is the reference to the kubeconfig of the hosting cluster.
This kubeconfig will be used to deploy the k0s control plane.<br/>
        </td>
        <td>false</td>
      </tr><tr>
        <td><b><a href="#clusterspecmanifestsindex">manifests</a></b></td>
        <td>[]object</td>
        <td>
          Manifests allows to specify list of volumes with manifests to be
deployed in the cluster. The volumes will be mounted
in /var/lib/k0s/manifests/<manifests.name>, for this reason each
manifest is a stack. K0smotron allows any kind of volume, but the
recommendation is to use secrets and configmaps.
For more information check:
https://docs.k0sproject.io/stable/manifests/ and
https://kubernetes.io/docs/concepts/storage/volumes<br/>
        </td>
        <td>false</td>
      </tr><tr>
        <td><b><a href="#clusterspecmonitoring">monitoring</a></b></td>
        <td>object</td>
        <td>
          Monitoring defines the monitoring configuration.<br/>
        </td>
        <td>false</td>
      </tr><tr>
        <td><b><a href="#clusterspecmountsindex">mounts</a></b></td>
        <td>[]object</td>
        <td>
          Mounts allows to specify list of volumes with any files to be
mounted in the controlplane pod. K0smotron allows any kind of volume, but the
recommendation is to use secrets and configmaps.
For more information check:
https://kubernetes.io/docs/concepts/storage/volumes<br/>
        </td>
        <td>false</td>
      </tr><tr>
        <td><b><a href="#clusterspecpersistence">persistence</a></b></td>
        <td>object</td>
        <td>
          Persistence defines the persistence configuration. If empty k0smotron
will use emptyDir as a volume. See https://docs.k0smotron.io/stable/configuration/#persistence<br/>
        </td>
        <td>false</td>
      </tr><tr>
        <td><b>replicas</b></td>
        <td>integer</td>
        <td>
          Replicas is the desired number of replicas of the k0s control planes.
If unspecified, defaults to 1. If the value is above 1, k0smotron requires kine datasource URL to be set.
Recommended value is 3.<br/>
          <br/>
            <i>Format</i>: int32<br/>
            <i>Default</i>: 1<br/>
        </td>
        <td>false</td>
      </tr><tr>
        <td><b><a href="#clusterspecresources">resources</a></b></td>
        <td>object</td>
        <td>
          Resources describes the compute resource requirements for the control plane pods.<br/>
        </td>
        <td>false</td>
      </tr><tr>
        <td><b><a href="#clusterspecservice">service</a></b></td>
        <td>object</td>
        <td>
          Service defines the service configuration.<br/>
          <br/>
            <i>Default</i>: map[apiPort:30443 konnectivityPort:30132 type:ClusterIP]<br/>
        </td>
        <td>false</td>
      </tr><tr>
        <td><b>serviceAccount</b></td>
        <td>string</td>
        <td>
          ServiceAccount defines the service account to be used by both k0s and etcd StatefulSets.<br/>
        </td>
        <td>false</td>
      </tr><tr>
        <td><b><a href="#clusterspectopologyspreadconstraintsindex">topologySpreadConstraints</a></b></td>
        <td>[]object</td>
        <td>
          TopologySpreadConstraints will be passed directly to BOTH etcd and k0s pods.
See https://kubernetes.io/docs/concepts/scheduling-eviction/topology-spread-constraints/ for more information.<br/>
        </td>
        <td>false</td>
      </tr><tr>
        <td><b>version</b></td>
        <td>string</td>
        <td>
          Version defines the k0s version to be deployed. If empty k0smotron
will pick it automatically.<br/>
        </td>
        <td>false</td>
      </tr></tbody>
</table>


### Cluster.spec.certificateRefs[index]
<sup><sup>[↩ Parent](#clusterspec)</sup></sup>





<table>
    <thead>
        <tr>
            <th>Name</th>
            <th>Type</th>
            <th>Description</th>
            <th>Required</th>
        </tr>
    </thead>
    <tbody><tr>
        <td><b>type</b></td>
        <td>enum</td>
        <td>
          <br/>
          <br/>
            <i>Enum</i>: ca, sa, proxy, etcd, apiserver-etcd-client, etcd-peer, etcd-server<br/>
        </td>
        <td>true</td>
      </tr><tr>
        <td><b>name</b></td>
        <td>string</td>
        <td>
          <br/>
        </td>
        <td>false</td>
      </tr></tbody>
</table>


### Cluster.spec.etcd
<sup><sup>[↩ Parent](#clusterspec)</sup></sup>



Etcd defines the etcd configuration.

<table>
    <thead>
        <tr>
            <th>Name</th>
            <th>Type</th>
            <th>Description</th>
            <th>Required</th>
        </tr>
    </thead>
    <tbody><tr>
        <td><b>image</b></td>
        <td>string</td>
        <td>
          Image defines the etcd image to be deployed.<br/>
          <br/>
            <i>Default</i>: quay.io/k0sproject/etcd:v3.5.13<br/>
        </td>
        <td>true</td>
      </tr><tr>
        <td><b><a href="#clusterspecetcdaffinity">affinity</a></b></td>
        <td>object</td>
        <td>
          Affinity defines the affinity/anti-affinity rules for the etcd pods.<br/>
        </td>
        <td>false</td>
      </tr><tr>
        <td><b>args</b></td>
        <td>[]string</td>
        <td>
          Args defines the etcd arguments.<br/>
        </td>
        <td>false</td>
      </tr><tr>
        <td><b>autoDeletePVCs</b></td>
        <td>boolean</td>
        <td>
          AutoDeletePVCs defines whether the PVC should be deleted when the etcd cluster is deleted.<br/>
          <br/>
            <i>Default</i>: false<br/>
        </td>
        <td>false</td>
      </tr><tr>
        <td><b><a href="#clusterspecetcddefragjob">defragJob</a></b></td>
        <td>object</td>
        <td>
          DefragJob defines the etcd defragmentation job configuration.<br/>
        </td>
        <td>false</td>
      </tr><tr>
        <td><b><a href="#clusterspecetcdimagepullsecretsindex">imagePullSecrets</a></b></td>
        <td>[]object</td>
        <td>
          ImagePullSecrets defines the image pull secrets for the etcd pods.<br/>
        </td>
        <td>false</td>
      </tr><tr>
        <td><b>nodeSelector</b></td>
        <td>map[string]string</td>
        <td>
          NodeSelector defines the node selector for the etcd pods.<br/>
        </td>
        <td>false</td>
      </tr><tr>
        <td><b><a href="#clusterspecetcdpersistence">persistence</a></b></td>
        <td>object</td>
        <td>
          Persistence defines the persistence configuration.<br/>
        </td>
        <td>false</td>
      </tr><tr>
        <td><b>priorityClassName</b></td>
        <td>string</td>
        <td>
          PriorityClassName defines the priority class name for the etcd pods.<br/>
        </td>
        <td>false</td>
      </tr><tr>
        <td><b><a href="#clusterspecetcdresources">resources</a></b></td>
        <td>object</td>
        <td>
          Resources defines the compute resource requirements for the etcd container.<br/>
        </td>
        <td>false</td>
      </tr><tr>
        <td><b>runtimeClass</b></td>
        <td>string</td>
        <td>
          RuntimeClass defines the runtime class to be used for the etcd pods.<br/>
        </td>
        <td>false</td>
      </tr><tr>
        <td><b><a href="#clusterspecetcdtolerationsindex">tolerations</a></b></td>
        <td>[]object</td>
        <td>
          Tolerations defines the tolerations for the etcd pods.<br/>
        </td>
        <td>false</td>
      </tr><tr>
        <td><b><a href="#clusterspecetcdtopologyspreadconstraintsindex">topologySpreadConstraints</a></b></td>
        <td>[]object</td>
        <td>
          TopologySpreadConstraints defines the topology spread constraints for the etcd pods.<br/>
        </td>
        <td>false</td>
      </tr></tbody>
</table>


### Cluster.spec.etcd.affinity
<sup><sup>[↩ Parent](#clusterspecetcd)</sup></sup>



Affinity defines the affinity/anti-affinity rules for the etcd pods.

<table>
    <thead>
        <tr>
            <th>Name</th>
            <th>Type</th>
            <th>Description</th>
            <th>Required</th>
        </tr>
    </thead>
    <tbody><tr>
        <td><b><a href="#clusterspecetcdaffinitynodeaffinity">nodeAffinity</a></b></td>
        <td>object</td>
        <td>
          Describes node affinity scheduling rules for the pod.<br/>
        </td>
        <td>false</td>
      </tr><tr>
        <td><b><a href="#clusterspecetcdaffinitypodaffinity">podAffinity</a></b></td>
        <td>object</td>
        <td>
          Describes pod affinity scheduling rules (e.g. co-locate this pod in the same node, zone, etc. as some other pod(s)).<br/>
        </td>
        <td>false</td>
      </tr><tr>
        <td><b><a href="#clusterspecetcdaffinitypodantiaffinity">podAntiAffinity</a></b></td>
        <td>object</td>
        <td>
          Describes pod anti-affinity scheduling rules (e.g. avoid putting this pod in the same node, zone, etc. as some other pod(s)).<br/>
        </td>
        <td>false</td>
      </tr></tbody>
</table>


### Cluster.spec.etcd.affinity.nodeAffinity
<sup><sup>[↩ Parent](#clusterspecetcdaffinity)</sup></sup>



Describes node affinity scheduling rules for the pod.

<table>
    <thead>
        <tr>
            <th>Name</th>
            <th>Type</th>
            <th>Description</th>
            <th>Required</th>
        </tr>
    </thead>
    <tbody><tr>
        <td><b><a href="#clusterspecetcdaffinitynodeaffinitypreferredduringschedulingignoredduringexecutionindex">preferredDuringSchedulingIgnoredDuringExecution</a></b></td>
        <td>[]object</td>
        <td>
          The scheduler will prefer to schedule pods to nodes that satisfy
the affinity expressions specified by this field, but it may choose
a node that violates one or more of the expressions. The node that is
most preferred is the one with the greatest sum of weights, i.e.
for each node that meets all of the scheduling requirements (resource
request, requiredDuringScheduling affinity expressions, etc.),
compute a sum by iterating through the elements of this field and adding
"weight" to the sum if the node matches the corresponding matchExpressions; the
node(s) with the highest sum are the most preferred.<br/>
        </td>
        <td>false</td>
      </tr><tr>
        <td><b><a href="#clusterspecetcdaffinitynodeaffinityrequiredduringschedulingignoredduringexecution">requiredDuringSchedulingIgnoredDuringExecution</a></b></td>
        <td>object</td>
        <td>
          If the affinity requirements specified by this field are not met at
scheduling time, the pod will not be scheduled onto the node.
If the affinity requirements specified by this field cease to be met
at some point during pod execution (e.g. due to an update), the system
may or may not try to eventually evict the pod from its node.<br/>
        </td>
        <td>false</td>
      </tr></tbody>
</table>


### Cluster.spec.etcd.affinity.nodeAffinity.preferredDuringSchedulingIgnoredDuringExecution[index]
<sup><sup>[↩ Parent](#clusterspecetcdaffinitynodeaffinity)</sup></sup>



An empty preferred scheduling term matches all objects with implicit weight 0
(i.e. it's a no-op). A null preferred scheduling term matches no objects (i.e. is also a no-op).

<table>
    <thead>
        <tr>
            <th>Name</th>
            <th>Type</th>
            <th>Description</th>
            <th>Required</th>
        </tr>
    </thead>
    <tbody><tr>
        <td><b><a href="#clusterspecetcdaffinitynodeaffinitypreferredduringschedulingignoredduringexecutionindexpreference">preference</a></b></td>
        <td>object</td>
        <td>
          A node selector term, associated with the corresponding weight.<br/>
        </td>
        <td>true</td>
      </tr><tr>
        <td><b>weight</b></td>
        <td>integer</td>
        <td>
          Weight associated with matching the corresponding nodeSelectorTerm, in the range 1-100.<br/>
          <br/>
            <i>Format</i>: int32<br/>
        </td>
        <td>true</td>
      </tr></tbody>
</table>


### Cluster.spec.etcd.affinity.nodeAffinity.preferredDuringSchedulingIgnoredDuringExecution[index].preference
<sup><sup>[↩ Parent](#clusterspecetcdaffinitynodeaffinitypreferredduringschedulingignoredduringexecutionindex)</sup></sup>



A node selector term, associated with the corresponding weight.

<table>
    <thead>
        <tr>
            <th>Name</th>
            <th>Type</th>
            <th>Description</th>
            <th>Required</th>
        </tr>
    </thead>
    <tbody><tr>
        <td><b><a href="#clusterspecetcdaffinitynodeaffinitypreferredduringschedulingignoredduringexecutionindexpreferencematchexpressionsindex">matchExpressions</a></b></td>
        <td>[]object</td>
        <td>
          A list of node selector requirements by node's labels.<br/>
        </td>
        <td>false</td>
      </tr><tr>
        <td><b><a href="#clusterspecetcdaffinitynodeaffinitypreferredduringschedulingignoredduringexecutionindexpreferencematchfieldsindex">matchFields</a></b></td>
        <td>[]object</td>
        <td>
          A list of node selector requirements by node's fields.<br/>
        </td>
        <td>false</td>
      </tr></tbody>
</table>


### Cluster.spec.etcd.affinity.nodeAffinity.preferredDuringSchedulingIgnoredDuringExecution[index].preference.matchExpressions[index]
<sup><sup>[↩ Parent](#clusterspecetcdaffinitynodeaffinitypreferredduringschedulingignoredduringexecutionindexpreference)</sup></sup>



A node selector requirement is a selector that contains values, a key, and an operator
that relates the key and values.

<table>
    <thead>
        <tr>
            <th>Name</th>
            <th>Type</th>
            <th>Description</th>
            <th>Required</th>
        </tr>
    </thead>
    <tbody><tr>
        <td><b>key</b></td>
        <td>string</td>
        <td>
          The label key that the selector applies to.<br/>
        </td>
        <td>true</td>
      </tr><tr>
        <td><b>operator</b></td>
        <td>string</td>
        <td>
          Represents a key's relationship to a set of values.
Valid operators are In, NotIn, Exists, DoesNotExist. Gt, and Lt.<br/>
        </td>
        <td>true</td>
      </tr><tr>
        <td><b>values</b></td>
        <td>[]string</td>
        <td>
          An array of string values. If the operator is In or NotIn,
the values array must be non-empty. If the operator is Exists or DoesNotExist,
the values array must be empty. If the operator is Gt or Lt, the values
array must have a single element, which will be interpreted as an integer.
This array is replaced during a strategic merge patch.<br/>
        </td>
        <td>false</td>
      </tr></tbody>
</table>


### Cluster.spec.etcd.affinity.nodeAffinity.preferredDuringSchedulingIgnoredDuringExecution[index].preference.matchFields[index]
<sup><sup>[↩ Parent](#clusterspecetcdaffinitynodeaffinitypreferredduringschedulingignoredduringexecutionindexpreference)</sup></sup>



A node selector requirement is a selector that contains values, a key, and an operator
that relates the key and values.

<table>
    <thead>
        <tr>
            <th>Name</th>
            <th>Type</th>
            <th>Description</th>
            <th>Required</th>
        </tr>
    </thead>
    <tbody><tr>
        <td><b>key</b></td>
        <td>string</td>
        <td>
          The label key that the selector applies to.<br/>
        </td>
        <td>true</td>
      </tr><tr>
        <td><b>operator</b></td>
        <td>string</td>
        <td>
          Represents a key's relationship to a set of values.
Valid operators are In, NotIn, Exists, DoesNotExist. Gt, and Lt.<br/>
        </td>
        <td>true</td>
      </tr><tr>
        <td><b>values</b></td>
        <td>[]string</td>
        <td>
          An array of string values. If the operator is In or NotIn,
the values array must be non-empty. If the operator is Exists or DoesNotExist,
the values array must be empty. If the operator is Gt or Lt, the values
array must have a single element, which will be interpreted as an integer.
This array is replaced during a strategic merge patch.<br/>
        </td>
        <td>false</td>
      </tr></tbody>
</table>


### Cluster.spec.etcd.affinity.nodeAffinity.requiredDuringSchedulingIgnoredDuringExecution
<sup><sup>[↩ Parent](#clusterspecetcdaffinitynodeaffinity)</sup></sup>



If the affinity requirements specified by this field are not met at
scheduling time, the pod will not be scheduled onto the node.
If the affinity requirements specified by this field cease to be met
at some point during pod execution (e.g. due to an update), the system
may or may not try to eventually evict the pod from its node.

<table>
    <thead>
        <tr>
            <th>Name</th>
            <th>Type</th>
            <th>Description</th>
            <th>Required</th>
        </tr>
    </thead>
    <tbody><tr>
        <td><b><a href="#clusterspecetcdaffinitynodeaffinityrequiredduringschedulingignoredduringexecutionnodeselectortermsindex">nodeSelectorTerms</a></b></td>
        <td>[]object</td>
        <td>
          Required. A list of node selector terms. The terms are ORed.<br/>
        </td>
        <td>true</td>
      </tr></tbody>
</table>

<<<<<<< HEAD
This is an alpha field and requires enabling the
DynamicResourceAllocation feature gate.

This field is immutable. It can only be set for containers.<br/>
        </td>
        <td>false</td>
      </tr><tr>
        <td><b>limits</b></td>
        <td>map[string]int or string</td>
=======

### Cluster.spec.etcd.affinity.nodeAffinity.requiredDuringSchedulingIgnoredDuringExecution.nodeSelectorTerms[index]
<sup><sup>[↩ Parent](#clusterspecetcdaffinitynodeaffinityrequiredduringschedulingignoredduringexecution)</sup></sup>



A null or empty node selector term matches no objects. The requirements of
them are ANDed.
The TopologySelectorTerm type implements a subset of the NodeSelectorTerm.

<table>
    <thead>
        <tr>
            <th>Name</th>
            <th>Type</th>
            <th>Description</th>
            <th>Required</th>
        </tr>
    </thead>
    <tbody><tr>
        <td><b><a href="#clusterspecetcdaffinitynodeaffinityrequiredduringschedulingignoredduringexecutionnodeselectortermsindexmatchexpressionsindex">matchExpressions</a></b></td>
        <td>[]object</td>
>>>>>>> fbef9153
        <td>
          A list of node selector requirements by node's labels.<br/>
        </td>
        <td>false</td>
      </tr><tr>
        <td><b><a href="#clusterspecetcdaffinitynodeaffinityrequiredduringschedulingignoredduringexecutionnodeselectortermsindexmatchfieldsindex">matchFields</a></b></td>
        <td>[]object</td>
        <td>
          A list of node selector requirements by node's fields.<br/>
        </td>
        <td>false</td>
      </tr></tbody>
</table>


### Cluster.spec.etcd.affinity.nodeAffinity.requiredDuringSchedulingIgnoredDuringExecution.nodeSelectorTerms[index].matchExpressions[index]
<sup><sup>[↩ Parent](#clusterspecetcdaffinitynodeaffinityrequiredduringschedulingignoredduringexecutionnodeselectortermsindex)</sup></sup>



A node selector requirement is a selector that contains values, a key, and an operator
that relates the key and values.

<table>
    <thead>
        <tr>
            <th>Name</th>
            <th>Type</th>
            <th>Description</th>
            <th>Required</th>
        </tr>
    </thead>
    <tbody><tr>
        <td><b>key</b></td>
        <td>string</td>
        <td>
          The label key that the selector applies to.<br/>
        </td>
        <td>true</td>
      </tr><tr>
<<<<<<< HEAD
        <td><b>request</b></td>
        <td>string</td>
        <td>
          Request is the name chosen for a request in the referenced claim.
If empty, everything from the claim is made available, otherwise
only the result of this request.<br/>
=======
        <td><b>operator</b></td>
        <td>string</td>
        <td>
          Represents a key's relationship to a set of values.
Valid operators are In, NotIn, Exists, DoesNotExist. Gt, and Lt.<br/>
        </td>
        <td>true</td>
      </tr><tr>
        <td><b>values</b></td>
        <td>[]string</td>
        <td>
          An array of string values. If the operator is In or NotIn,
the values array must be non-empty. If the operator is Exists or DoesNotExist,
the values array must be empty. If the operator is Gt or Lt, the values
array must have a single element, which will be interpreted as an integer.
This array is replaced during a strategic merge patch.<br/>
        </td>
        <td>false</td>
      </tr></tbody>
</table>


### Cluster.spec.etcd.affinity.nodeAffinity.requiredDuringSchedulingIgnoredDuringExecution.nodeSelectorTerms[index].matchFields[index]
<sup><sup>[↩ Parent](#clusterspecetcdaffinitynodeaffinityrequiredduringschedulingignoredduringexecutionnodeselectortermsindex)</sup></sup>



A node selector requirement is a selector that contains values, a key, and an operator
that relates the key and values.

<table>
    <thead>
        <tr>
            <th>Name</th>
            <th>Type</th>
            <th>Description</th>
            <th>Required</th>
        </tr>
    </thead>
    <tbody><tr>
        <td><b>key</b></td>
        <td>string</td>
        <td>
          The label key that the selector applies to.<br/>
        </td>
        <td>true</td>
      </tr><tr>
        <td><b>operator</b></td>
        <td>string</td>
        <td>
          Represents a key's relationship to a set of values.
Valid operators are In, NotIn, Exists, DoesNotExist. Gt, and Lt.<br/>
        </td>
        <td>true</td>
      </tr><tr>
        <td><b>values</b></td>
        <td>[]string</td>
        <td>
          An array of string values. If the operator is In or NotIn,
the values array must be non-empty. If the operator is Exists or DoesNotExist,
the values array must be empty. If the operator is Gt or Lt, the values
array must have a single element, which will be interpreted as an integer.
This array is replaced during a strategic merge patch.<br/>
        </td>
        <td>false</td>
      </tr></tbody>
</table>


### Cluster.spec.etcd.affinity.podAffinity
<sup><sup>[↩ Parent](#clusterspecetcdaffinity)</sup></sup>



Describes pod affinity scheduling rules (e.g. co-locate this pod in the same node, zone, etc. as some other pod(s)).

<table>
    <thead>
        <tr>
            <th>Name</th>
            <th>Type</th>
            <th>Description</th>
            <th>Required</th>
        </tr>
    </thead>
    <tbody><tr>
        <td><b><a href="#clusterspecetcdaffinitypodaffinitypreferredduringschedulingignoredduringexecutionindex">preferredDuringSchedulingIgnoredDuringExecution</a></b></td>
        <td>[]object</td>
        <td>
          The scheduler will prefer to schedule pods to nodes that satisfy
the affinity expressions specified by this field, but it may choose
a node that violates one or more of the expressions. The node that is
most preferred is the one with the greatest sum of weights, i.e.
for each node that meets all of the scheduling requirements (resource
request, requiredDuringScheduling affinity expressions, etc.),
compute a sum by iterating through the elements of this field and adding
"weight" to the sum if the node has pods which matches the corresponding podAffinityTerm; the
node(s) with the highest sum are the most preferred.<br/>
        </td>
        <td>false</td>
      </tr><tr>
        <td><b><a href="#clusterspecetcdaffinitypodaffinityrequiredduringschedulingignoredduringexecutionindex">requiredDuringSchedulingIgnoredDuringExecution</a></b></td>
        <td>[]object</td>
        <td>
          If the affinity requirements specified by this field are not met at
scheduling time, the pod will not be scheduled onto the node.
If the affinity requirements specified by this field cease to be met
at some point during pod execution (e.g. due to a pod label update), the
system may or may not try to eventually evict the pod from its node.
When there are multiple elements, the lists of nodes corresponding to each
podAffinityTerm are intersected, i.e. all terms must be satisfied.<br/>
        </td>
        <td>false</td>
      </tr></tbody>
</table>


### Cluster.spec.etcd.affinity.podAffinity.preferredDuringSchedulingIgnoredDuringExecution[index]
<sup><sup>[↩ Parent](#clusterspecetcdaffinitypodaffinity)</sup></sup>



The weights of all of the matched WeightedPodAffinityTerm fields are added per-node to find the most preferred node(s)

<table>
    <thead>
        <tr>
            <th>Name</th>
            <th>Type</th>
            <th>Description</th>
            <th>Required</th>
        </tr>
    </thead>
    <tbody><tr>
        <td><b><a href="#clusterspecetcdaffinitypodaffinitypreferredduringschedulingignoredduringexecutionindexpodaffinityterm">podAffinityTerm</a></b></td>
        <td>object</td>
        <td>
          Required. A pod affinity term, associated with the corresponding weight.<br/>
        </td>
        <td>true</td>
      </tr><tr>
        <td><b>weight</b></td>
        <td>integer</td>
        <td>
          weight associated with matching the corresponding podAffinityTerm,
in the range 1-100.<br/>
          <br/>
            <i>Format</i>: int32<br/>
        </td>
        <td>true</td>
      </tr></tbody>
</table>


### Cluster.spec.etcd.affinity.podAffinity.preferredDuringSchedulingIgnoredDuringExecution[index].podAffinityTerm
<sup><sup>[↩ Parent](#clusterspecetcdaffinitypodaffinitypreferredduringschedulingignoredduringexecutionindex)</sup></sup>



Required. A pod affinity term, associated with the corresponding weight.

<table>
    <thead>
        <tr>
            <th>Name</th>
            <th>Type</th>
            <th>Description</th>
            <th>Required</th>
        </tr>
    </thead>
    <tbody><tr>
        <td><b>topologyKey</b></td>
        <td>string</td>
        <td>
          This pod should be co-located (affinity) or not co-located (anti-affinity) with the pods matching
the labelSelector in the specified namespaces, where co-located is defined as running on a node
whose value of the label with key topologyKey matches that of any node on which any of the
selected pods is running.
Empty topologyKey is not allowed.<br/>
        </td>
        <td>true</td>
      </tr><tr>
        <td><b><a href="#clusterspecetcdaffinitypodaffinitypreferredduringschedulingignoredduringexecutionindexpodaffinitytermlabelselector">labelSelector</a></b></td>
        <td>object</td>
        <td>
          A label query over a set of resources, in this case pods.
If it's null, this PodAffinityTerm matches with no Pods.<br/>
        </td>
        <td>false</td>
      </tr><tr>
        <td><b>matchLabelKeys</b></td>
        <td>[]string</td>
        <td>
          MatchLabelKeys is a set of pod label keys to select which pods will
be taken into consideration. The keys are used to lookup values from the
incoming pod labels, those key-value labels are merged with `labelSelector` as `key in (value)`
to select the group of existing pods which pods will be taken into consideration
for the incoming pod's pod (anti) affinity. Keys that don't exist in the incoming
pod labels will be ignored. The default value is empty.
The same key is forbidden to exist in both matchLabelKeys and labelSelector.
Also, matchLabelKeys cannot be set when labelSelector isn't set.
This is an alpha field and requires enabling MatchLabelKeysInPodAffinity feature gate.<br/>
        </td>
        <td>false</td>
      </tr><tr>
        <td><b>mismatchLabelKeys</b></td>
        <td>[]string</td>
        <td>
          MismatchLabelKeys is a set of pod label keys to select which pods will
be taken into consideration. The keys are used to lookup values from the
incoming pod labels, those key-value labels are merged with `labelSelector` as `key notin (value)`
to select the group of existing pods which pods will be taken into consideration
for the incoming pod's pod (anti) affinity. Keys that don't exist in the incoming
pod labels will be ignored. The default value is empty.
The same key is forbidden to exist in both mismatchLabelKeys and labelSelector.
Also, mismatchLabelKeys cannot be set when labelSelector isn't set.
This is an alpha field and requires enabling MatchLabelKeysInPodAffinity feature gate.<br/>
        </td>
        <td>false</td>
      </tr><tr>
        <td><b><a href="#clusterspecetcdaffinitypodaffinitypreferredduringschedulingignoredduringexecutionindexpodaffinitytermnamespaceselector">namespaceSelector</a></b></td>
        <td>object</td>
        <td>
          A label query over the set of namespaces that the term applies to.
The term is applied to the union of the namespaces selected by this field
and the ones listed in the namespaces field.
null selector and null or empty namespaces list means "this pod's namespace".
An empty selector ({}) matches all namespaces.<br/>
        </td>
        <td>false</td>
      </tr><tr>
        <td><b>namespaces</b></td>
        <td>[]string</td>
        <td>
          namespaces specifies a static list of namespace names that the term applies to.
The term is applied to the union of the namespaces listed in this field
and the ones selected by namespaceSelector.
null or empty namespaces list and null namespaceSelector means "this pod's namespace".<br/>
        </td>
        <td>false</td>
      </tr></tbody>
</table>


### Cluster.spec.etcd.affinity.podAffinity.preferredDuringSchedulingIgnoredDuringExecution[index].podAffinityTerm.labelSelector
<sup><sup>[↩ Parent](#clusterspecetcdaffinitypodaffinitypreferredduringschedulingignoredduringexecutionindexpodaffinityterm)</sup></sup>



A label query over a set of resources, in this case pods.
If it's null, this PodAffinityTerm matches with no Pods.

<table>
    <thead>
        <tr>
            <th>Name</th>
            <th>Type</th>
            <th>Description</th>
            <th>Required</th>
        </tr>
    </thead>
    <tbody><tr>
        <td><b><a href="#clusterspecetcdaffinitypodaffinitypreferredduringschedulingignoredduringexecutionindexpodaffinitytermlabelselectormatchexpressionsindex">matchExpressions</a></b></td>
        <td>[]object</td>
        <td>
          matchExpressions is a list of label selector requirements. The requirements are ANDed.<br/>
        </td>
        <td>false</td>
      </tr><tr>
        <td><b>matchLabels</b></td>
        <td>map[string]string</td>
        <td>
          matchLabels is a map of {key,value} pairs. A single {key,value} in the matchLabels
map is equivalent to an element of matchExpressions, whose key field is "key", the
operator is "In", and the values array contains only "value". The requirements are ANDed.<br/>
        </td>
        <td>false</td>
      </tr></tbody>
</table>


### Cluster.spec.etcd.affinity.podAffinity.preferredDuringSchedulingIgnoredDuringExecution[index].podAffinityTerm.labelSelector.matchExpressions[index]
<sup><sup>[↩ Parent](#clusterspecetcdaffinitypodaffinitypreferredduringschedulingignoredduringexecutionindexpodaffinitytermlabelselector)</sup></sup>



A label selector requirement is a selector that contains values, a key, and an operator that
relates the key and values.

<table>
    <thead>
        <tr>
            <th>Name</th>
            <th>Type</th>
            <th>Description</th>
            <th>Required</th>
        </tr>
    </thead>
    <tbody><tr>
        <td><b>key</b></td>
        <td>string</td>
        <td>
          key is the label key that the selector applies to.<br/>
        </td>
        <td>true</td>
      </tr><tr>
        <td><b>operator</b></td>
        <td>string</td>
        <td>
          operator represents a key's relationship to a set of values.
Valid operators are In, NotIn, Exists and DoesNotExist.<br/>
        </td>
        <td>true</td>
      </tr><tr>
        <td><b>values</b></td>
        <td>[]string</td>
        <td>
          values is an array of string values. If the operator is In or NotIn,
the values array must be non-empty. If the operator is Exists or DoesNotExist,
the values array must be empty. This array is replaced during a strategic
merge patch.<br/>
        </td>
        <td>false</td>
      </tr></tbody>
</table>


### Cluster.spec.etcd.affinity.podAffinity.preferredDuringSchedulingIgnoredDuringExecution[index].podAffinityTerm.namespaceSelector
<sup><sup>[↩ Parent](#clusterspecetcdaffinitypodaffinitypreferredduringschedulingignoredduringexecutionindexpodaffinityterm)</sup></sup>



A label query over the set of namespaces that the term applies to.
The term is applied to the union of the namespaces selected by this field
and the ones listed in the namespaces field.
null selector and null or empty namespaces list means "this pod's namespace".
An empty selector ({}) matches all namespaces.

<table>
    <thead>
        <tr>
            <th>Name</th>
            <th>Type</th>
            <th>Description</th>
            <th>Required</th>
        </tr>
    </thead>
    <tbody><tr>
        <td><b><a href="#clusterspecetcdaffinitypodaffinitypreferredduringschedulingignoredduringexecutionindexpodaffinitytermnamespaceselectormatchexpressionsindex">matchExpressions</a></b></td>
        <td>[]object</td>
        <td>
          matchExpressions is a list of label selector requirements. The requirements are ANDed.<br/>
        </td>
        <td>false</td>
      </tr><tr>
        <td><b>matchLabels</b></td>
        <td>map[string]string</td>
        <td>
          matchLabels is a map of {key,value} pairs. A single {key,value} in the matchLabels
map is equivalent to an element of matchExpressions, whose key field is "key", the
operator is "In", and the values array contains only "value". The requirements are ANDed.<br/>
        </td>
        <td>false</td>
      </tr></tbody>
</table>


### Cluster.spec.etcd.affinity.podAffinity.preferredDuringSchedulingIgnoredDuringExecution[index].podAffinityTerm.namespaceSelector.matchExpressions[index]
<sup><sup>[↩ Parent](#clusterspecetcdaffinitypodaffinitypreferredduringschedulingignoredduringexecutionindexpodaffinitytermnamespaceselector)</sup></sup>



A label selector requirement is a selector that contains values, a key, and an operator that
relates the key and values.

<table>
    <thead>
        <tr>
            <th>Name</th>
            <th>Type</th>
            <th>Description</th>
            <th>Required</th>
        </tr>
    </thead>
    <tbody><tr>
        <td><b>key</b></td>
        <td>string</td>
        <td>
          key is the label key that the selector applies to.<br/>
        </td>
        <td>true</td>
      </tr><tr>
        <td><b>operator</b></td>
        <td>string</td>
        <td>
          operator represents a key's relationship to a set of values.
Valid operators are In, NotIn, Exists and DoesNotExist.<br/>
        </td>
        <td>true</td>
      </tr><tr>
        <td><b>values</b></td>
        <td>[]string</td>
        <td>
          values is an array of string values. If the operator is In or NotIn,
the values array must be non-empty. If the operator is Exists or DoesNotExist,
the values array must be empty. This array is replaced during a strategic
merge patch.<br/>
        </td>
        <td>false</td>
      </tr></tbody>
</table>


### Cluster.spec.etcd.affinity.podAffinity.requiredDuringSchedulingIgnoredDuringExecution[index]
<sup><sup>[↩ Parent](#clusterspecetcdaffinitypodaffinity)</sup></sup>



Defines a set of pods (namely those matching the labelSelector
relative to the given namespace(s)) that this pod should be
co-located (affinity) or not co-located (anti-affinity) with,
where co-located is defined as running on a node whose value of
the label with key <topologyKey> matches that of any node on which
a pod of the set of pods is running

<table>
    <thead>
        <tr>
            <th>Name</th>
            <th>Type</th>
            <th>Description</th>
            <th>Required</th>
        </tr>
    </thead>
    <tbody><tr>
        <td><b>topologyKey</b></td>
        <td>string</td>
        <td>
          This pod should be co-located (affinity) or not co-located (anti-affinity) with the pods matching
the labelSelector in the specified namespaces, where co-located is defined as running on a node
whose value of the label with key topologyKey matches that of any node on which any of the
selected pods is running.
Empty topologyKey is not allowed.<br/>
        </td>
        <td>true</td>
      </tr><tr>
        <td><b><a href="#clusterspecetcdaffinitypodaffinityrequiredduringschedulingignoredduringexecutionindexlabelselector">labelSelector</a></b></td>
        <td>object</td>
        <td>
          A label query over a set of resources, in this case pods.
If it's null, this PodAffinityTerm matches with no Pods.<br/>
        </td>
        <td>false</td>
      </tr><tr>
        <td><b>matchLabelKeys</b></td>
        <td>[]string</td>
        <td>
          MatchLabelKeys is a set of pod label keys to select which pods will
be taken into consideration. The keys are used to lookup values from the
incoming pod labels, those key-value labels are merged with `labelSelector` as `key in (value)`
to select the group of existing pods which pods will be taken into consideration
for the incoming pod's pod (anti) affinity. Keys that don't exist in the incoming
pod labels will be ignored. The default value is empty.
The same key is forbidden to exist in both matchLabelKeys and labelSelector.
Also, matchLabelKeys cannot be set when labelSelector isn't set.
This is an alpha field and requires enabling MatchLabelKeysInPodAffinity feature gate.<br/>
        </td>
        <td>false</td>
      </tr><tr>
        <td><b>mismatchLabelKeys</b></td>
        <td>[]string</td>
        <td>
          MismatchLabelKeys is a set of pod label keys to select which pods will
be taken into consideration. The keys are used to lookup values from the
incoming pod labels, those key-value labels are merged with `labelSelector` as `key notin (value)`
to select the group of existing pods which pods will be taken into consideration
for the incoming pod's pod (anti) affinity. Keys that don't exist in the incoming
pod labels will be ignored. The default value is empty.
The same key is forbidden to exist in both mismatchLabelKeys and labelSelector.
Also, mismatchLabelKeys cannot be set when labelSelector isn't set.
This is an alpha field and requires enabling MatchLabelKeysInPodAffinity feature gate.<br/>
        </td>
        <td>false</td>
      </tr><tr>
        <td><b><a href="#clusterspecetcdaffinitypodaffinityrequiredduringschedulingignoredduringexecutionindexnamespaceselector">namespaceSelector</a></b></td>
        <td>object</td>
        <td>
          A label query over the set of namespaces that the term applies to.
The term is applied to the union of the namespaces selected by this field
and the ones listed in the namespaces field.
null selector and null or empty namespaces list means "this pod's namespace".
An empty selector ({}) matches all namespaces.<br/>
        </td>
        <td>false</td>
      </tr><tr>
        <td><b>namespaces</b></td>
        <td>[]string</td>
        <td>
          namespaces specifies a static list of namespace names that the term applies to.
The term is applied to the union of the namespaces listed in this field
and the ones selected by namespaceSelector.
null or empty namespaces list and null namespaceSelector means "this pod's namespace".<br/>
        </td>
        <td>false</td>
      </tr></tbody>
</table>


### Cluster.spec.etcd.affinity.podAffinity.requiredDuringSchedulingIgnoredDuringExecution[index].labelSelector
<sup><sup>[↩ Parent](#clusterspecetcdaffinitypodaffinityrequiredduringschedulingignoredduringexecutionindex)</sup></sup>



A label query over a set of resources, in this case pods.
If it's null, this PodAffinityTerm matches with no Pods.

<table>
    <thead>
        <tr>
            <th>Name</th>
            <th>Type</th>
            <th>Description</th>
            <th>Required</th>
        </tr>
    </thead>
    <tbody><tr>
        <td><b><a href="#clusterspecetcdaffinitypodaffinityrequiredduringschedulingignoredduringexecutionindexlabelselectormatchexpressionsindex">matchExpressions</a></b></td>
        <td>[]object</td>
        <td>
          matchExpressions is a list of label selector requirements. The requirements are ANDed.<br/>
        </td>
        <td>false</td>
      </tr><tr>
        <td><b>matchLabels</b></td>
        <td>map[string]string</td>
        <td>
          matchLabels is a map of {key,value} pairs. A single {key,value} in the matchLabels
map is equivalent to an element of matchExpressions, whose key field is "key", the
operator is "In", and the values array contains only "value". The requirements are ANDed.<br/>
        </td>
        <td>false</td>
      </tr></tbody>
</table>


### Cluster.spec.etcd.affinity.podAffinity.requiredDuringSchedulingIgnoredDuringExecution[index].labelSelector.matchExpressions[index]
<sup><sup>[↩ Parent](#clusterspecetcdaffinitypodaffinityrequiredduringschedulingignoredduringexecutionindexlabelselector)</sup></sup>



A label selector requirement is a selector that contains values, a key, and an operator that
relates the key and values.

<table>
    <thead>
        <tr>
            <th>Name</th>
            <th>Type</th>
            <th>Description</th>
            <th>Required</th>
        </tr>
    </thead>
    <tbody><tr>
        <td><b>key</b></td>
        <td>string</td>
        <td>
          key is the label key that the selector applies to.<br/>
        </td>
        <td>true</td>
      </tr><tr>
        <td><b>operator</b></td>
        <td>string</td>
        <td>
          operator represents a key's relationship to a set of values.
Valid operators are In, NotIn, Exists and DoesNotExist.<br/>
        </td>
        <td>true</td>
      </tr><tr>
        <td><b>values</b></td>
        <td>[]string</td>
        <td>
          values is an array of string values. If the operator is In or NotIn,
the values array must be non-empty. If the operator is Exists or DoesNotExist,
the values array must be empty. This array is replaced during a strategic
merge patch.<br/>
        </td>
        <td>false</td>
      </tr></tbody>
</table>


### Cluster.spec.etcd.affinity.podAffinity.requiredDuringSchedulingIgnoredDuringExecution[index].namespaceSelector
<sup><sup>[↩ Parent](#clusterspecetcdaffinitypodaffinityrequiredduringschedulingignoredduringexecutionindex)</sup></sup>



A label query over the set of namespaces that the term applies to.
The term is applied to the union of the namespaces selected by this field
and the ones listed in the namespaces field.
null selector and null or empty namespaces list means "this pod's namespace".
An empty selector ({}) matches all namespaces.

<table>
    <thead>
        <tr>
            <th>Name</th>
            <th>Type</th>
            <th>Description</th>
            <th>Required</th>
        </tr>
    </thead>
    <tbody><tr>
        <td><b><a href="#clusterspecetcdaffinitypodaffinityrequiredduringschedulingignoredduringexecutionindexnamespaceselectormatchexpressionsindex">matchExpressions</a></b></td>
        <td>[]object</td>
        <td>
          matchExpressions is a list of label selector requirements. The requirements are ANDed.<br/>
        </td>
        <td>false</td>
      </tr><tr>
        <td><b>matchLabels</b></td>
        <td>map[string]string</td>
        <td>
          matchLabels is a map of {key,value} pairs. A single {key,value} in the matchLabels
map is equivalent to an element of matchExpressions, whose key field is "key", the
operator is "In", and the values array contains only "value". The requirements are ANDed.<br/>
        </td>
        <td>false</td>
      </tr></tbody>
</table>


### Cluster.spec.etcd.affinity.podAffinity.requiredDuringSchedulingIgnoredDuringExecution[index].namespaceSelector.matchExpressions[index]
<sup><sup>[↩ Parent](#clusterspecetcdaffinitypodaffinityrequiredduringschedulingignoredduringexecutionindexnamespaceselector)</sup></sup>



A label selector requirement is a selector that contains values, a key, and an operator that
relates the key and values.

<table>
    <thead>
        <tr>
            <th>Name</th>
            <th>Type</th>
            <th>Description</th>
            <th>Required</th>
        </tr>
    </thead>
    <tbody><tr>
        <td><b>key</b></td>
        <td>string</td>
        <td>
          key is the label key that the selector applies to.<br/>
        </td>
        <td>true</td>
      </tr><tr>
        <td><b>operator</b></td>
        <td>string</td>
        <td>
          operator represents a key's relationship to a set of values.
Valid operators are In, NotIn, Exists and DoesNotExist.<br/>
        </td>
        <td>true</td>
      </tr><tr>
        <td><b>values</b></td>
        <td>[]string</td>
        <td>
          values is an array of string values. If the operator is In or NotIn,
the values array must be non-empty. If the operator is Exists or DoesNotExist,
the values array must be empty. This array is replaced during a strategic
merge patch.<br/>
        </td>
        <td>false</td>
      </tr></tbody>
</table>


### Cluster.spec.etcd.affinity.podAntiAffinity
<sup><sup>[↩ Parent](#clusterspecetcdaffinity)</sup></sup>



Describes pod anti-affinity scheduling rules (e.g. avoid putting this pod in the same node, zone, etc. as some other pod(s)).

<table>
    <thead>
        <tr>
            <th>Name</th>
            <th>Type</th>
            <th>Description</th>
            <th>Required</th>
        </tr>
    </thead>
    <tbody><tr>
        <td><b><a href="#clusterspecetcdaffinitypodantiaffinitypreferredduringschedulingignoredduringexecutionindex">preferredDuringSchedulingIgnoredDuringExecution</a></b></td>
        <td>[]object</td>
        <td>
          The scheduler will prefer to schedule pods to nodes that satisfy
the anti-affinity expressions specified by this field, but it may choose
a node that violates one or more of the expressions. The node that is
most preferred is the one with the greatest sum of weights, i.e.
for each node that meets all of the scheduling requirements (resource
request, requiredDuringScheduling anti-affinity expressions, etc.),
compute a sum by iterating through the elements of this field and adding
"weight" to the sum if the node has pods which matches the corresponding podAffinityTerm; the
node(s) with the highest sum are the most preferred.<br/>
        </td>
        <td>false</td>
      </tr><tr>
        <td><b><a href="#clusterspecetcdaffinitypodantiaffinityrequiredduringschedulingignoredduringexecutionindex">requiredDuringSchedulingIgnoredDuringExecution</a></b></td>
        <td>[]object</td>
        <td>
          If the anti-affinity requirements specified by this field are not met at
scheduling time, the pod will not be scheduled onto the node.
If the anti-affinity requirements specified by this field cease to be met
at some point during pod execution (e.g. due to a pod label update), the
system may or may not try to eventually evict the pod from its node.
When there are multiple elements, the lists of nodes corresponding to each
podAffinityTerm are intersected, i.e. all terms must be satisfied.<br/>
        </td>
        <td>false</td>
      </tr></tbody>
</table>


### Cluster.spec.etcd.affinity.podAntiAffinity.preferredDuringSchedulingIgnoredDuringExecution[index]
<sup><sup>[↩ Parent](#clusterspecetcdaffinitypodantiaffinity)</sup></sup>



The weights of all of the matched WeightedPodAffinityTerm fields are added per-node to find the most preferred node(s)

<table>
    <thead>
        <tr>
            <th>Name</th>
            <th>Type</th>
            <th>Description</th>
            <th>Required</th>
        </tr>
    </thead>
    <tbody><tr>
        <td><b><a href="#clusterspecetcdaffinitypodantiaffinitypreferredduringschedulingignoredduringexecutionindexpodaffinityterm">podAffinityTerm</a></b></td>
        <td>object</td>
        <td>
          Required. A pod affinity term, associated with the corresponding weight.<br/>
        </td>
        <td>true</td>
      </tr><tr>
        <td><b>weight</b></td>
        <td>integer</td>
        <td>
          weight associated with matching the corresponding podAffinityTerm,
in the range 1-100.<br/>
          <br/>
            <i>Format</i>: int32<br/>
        </td>
        <td>true</td>
      </tr></tbody>
</table>


### Cluster.spec.etcd.affinity.podAntiAffinity.preferredDuringSchedulingIgnoredDuringExecution[index].podAffinityTerm
<sup><sup>[↩ Parent](#clusterspecetcdaffinitypodantiaffinitypreferredduringschedulingignoredduringexecutionindex)</sup></sup>



Required. A pod affinity term, associated with the corresponding weight.

<table>
    <thead>
        <tr>
            <th>Name</th>
            <th>Type</th>
            <th>Description</th>
            <th>Required</th>
        </tr>
    </thead>
    <tbody><tr>
        <td><b>topologyKey</b></td>
        <td>string</td>
        <td>
          This pod should be co-located (affinity) or not co-located (anti-affinity) with the pods matching
the labelSelector in the specified namespaces, where co-located is defined as running on a node
whose value of the label with key topologyKey matches that of any node on which any of the
selected pods is running.
Empty topologyKey is not allowed.<br/>
        </td>
        <td>true</td>
      </tr><tr>
        <td><b><a href="#clusterspecetcdaffinitypodantiaffinitypreferredduringschedulingignoredduringexecutionindexpodaffinitytermlabelselector">labelSelector</a></b></td>
        <td>object</td>
        <td>
          A label query over a set of resources, in this case pods.
If it's null, this PodAffinityTerm matches with no Pods.<br/>
        </td>
        <td>false</td>
      </tr><tr>
        <td><b>matchLabelKeys</b></td>
        <td>[]string</td>
        <td>
          MatchLabelKeys is a set of pod label keys to select which pods will
be taken into consideration. The keys are used to lookup values from the
incoming pod labels, those key-value labels are merged with `labelSelector` as `key in (value)`
to select the group of existing pods which pods will be taken into consideration
for the incoming pod's pod (anti) affinity. Keys that don't exist in the incoming
pod labels will be ignored. The default value is empty.
The same key is forbidden to exist in both matchLabelKeys and labelSelector.
Also, matchLabelKeys cannot be set when labelSelector isn't set.
This is an alpha field and requires enabling MatchLabelKeysInPodAffinity feature gate.<br/>
        </td>
        <td>false</td>
      </tr><tr>
        <td><b>mismatchLabelKeys</b></td>
        <td>[]string</td>
        <td>
          MismatchLabelKeys is a set of pod label keys to select which pods will
be taken into consideration. The keys are used to lookup values from the
incoming pod labels, those key-value labels are merged with `labelSelector` as `key notin (value)`
to select the group of existing pods which pods will be taken into consideration
for the incoming pod's pod (anti) affinity. Keys that don't exist in the incoming
pod labels will be ignored. The default value is empty.
The same key is forbidden to exist in both mismatchLabelKeys and labelSelector.
Also, mismatchLabelKeys cannot be set when labelSelector isn't set.
This is an alpha field and requires enabling MatchLabelKeysInPodAffinity feature gate.<br/>
        </td>
        <td>false</td>
      </tr><tr>
        <td><b><a href="#clusterspecetcdaffinitypodantiaffinitypreferredduringschedulingignoredduringexecutionindexpodaffinitytermnamespaceselector">namespaceSelector</a></b></td>
        <td>object</td>
        <td>
          A label query over the set of namespaces that the term applies to.
The term is applied to the union of the namespaces selected by this field
and the ones listed in the namespaces field.
null selector and null or empty namespaces list means "this pod's namespace".
An empty selector ({}) matches all namespaces.<br/>
        </td>
        <td>false</td>
      </tr><tr>
        <td><b>namespaces</b></td>
        <td>[]string</td>
        <td>
          namespaces specifies a static list of namespace names that the term applies to.
The term is applied to the union of the namespaces listed in this field
and the ones selected by namespaceSelector.
null or empty namespaces list and null namespaceSelector means "this pod's namespace".<br/>
        </td>
        <td>false</td>
      </tr></tbody>
</table>


### Cluster.spec.etcd.affinity.podAntiAffinity.preferredDuringSchedulingIgnoredDuringExecution[index].podAffinityTerm.labelSelector
<sup><sup>[↩ Parent](#clusterspecetcdaffinitypodantiaffinitypreferredduringschedulingignoredduringexecutionindexpodaffinityterm)</sup></sup>



A label query over a set of resources, in this case pods.
If it's null, this PodAffinityTerm matches with no Pods.

<table>
    <thead>
        <tr>
            <th>Name</th>
            <th>Type</th>
            <th>Description</th>
            <th>Required</th>
        </tr>
    </thead>
    <tbody><tr>
        <td><b><a href="#clusterspecetcdaffinitypodantiaffinitypreferredduringschedulingignoredduringexecutionindexpodaffinitytermlabelselectormatchexpressionsindex">matchExpressions</a></b></td>
        <td>[]object</td>
        <td>
          matchExpressions is a list of label selector requirements. The requirements are ANDed.<br/>
        </td>
        <td>false</td>
      </tr><tr>
        <td><b>matchLabels</b></td>
        <td>map[string]string</td>
        <td>
          matchLabels is a map of {key,value} pairs. A single {key,value} in the matchLabels
map is equivalent to an element of matchExpressions, whose key field is "key", the
operator is "In", and the values array contains only "value". The requirements are ANDed.<br/>
        </td>
        <td>false</td>
      </tr></tbody>
</table>


### Cluster.spec.etcd.affinity.podAntiAffinity.preferredDuringSchedulingIgnoredDuringExecution[index].podAffinityTerm.labelSelector.matchExpressions[index]
<sup><sup>[↩ Parent](#clusterspecetcdaffinitypodantiaffinitypreferredduringschedulingignoredduringexecutionindexpodaffinitytermlabelselector)</sup></sup>



A label selector requirement is a selector that contains values, a key, and an operator that
relates the key and values.

<table>
    <thead>
        <tr>
            <th>Name</th>
            <th>Type</th>
            <th>Description</th>
            <th>Required</th>
        </tr>
    </thead>
    <tbody><tr>
        <td><b>key</b></td>
        <td>string</td>
        <td>
          key is the label key that the selector applies to.<br/>
        </td>
        <td>true</td>
      </tr><tr>
        <td><b>operator</b></td>
        <td>string</td>
        <td>
          operator represents a key's relationship to a set of values.
Valid operators are In, NotIn, Exists and DoesNotExist.<br/>
        </td>
        <td>true</td>
      </tr><tr>
        <td><b>values</b></td>
        <td>[]string</td>
        <td>
          values is an array of string values. If the operator is In or NotIn,
the values array must be non-empty. If the operator is Exists or DoesNotExist,
the values array must be empty. This array is replaced during a strategic
merge patch.<br/>
        </td>
        <td>false</td>
      </tr></tbody>
</table>


### Cluster.spec.etcd.affinity.podAntiAffinity.preferredDuringSchedulingIgnoredDuringExecution[index].podAffinityTerm.namespaceSelector
<sup><sup>[↩ Parent](#clusterspecetcdaffinitypodantiaffinitypreferredduringschedulingignoredduringexecutionindexpodaffinityterm)</sup></sup>



A label query over the set of namespaces that the term applies to.
The term is applied to the union of the namespaces selected by this field
and the ones listed in the namespaces field.
null selector and null or empty namespaces list means "this pod's namespace".
An empty selector ({}) matches all namespaces.

<table>
    <thead>
        <tr>
            <th>Name</th>
            <th>Type</th>
            <th>Description</th>
            <th>Required</th>
        </tr>
    </thead>
    <tbody><tr>
        <td><b><a href="#clusterspecetcdaffinitypodantiaffinitypreferredduringschedulingignoredduringexecutionindexpodaffinitytermnamespaceselectormatchexpressionsindex">matchExpressions</a></b></td>
        <td>[]object</td>
        <td>
          matchExpressions is a list of label selector requirements. The requirements are ANDed.<br/>
        </td>
        <td>false</td>
      </tr><tr>
        <td><b>matchLabels</b></td>
        <td>map[string]string</td>
        <td>
          matchLabels is a map of {key,value} pairs. A single {key,value} in the matchLabels
map is equivalent to an element of matchExpressions, whose key field is "key", the
operator is "In", and the values array contains only "value". The requirements are ANDed.<br/>
        </td>
        <td>false</td>
      </tr></tbody>
</table>


### Cluster.spec.etcd.affinity.podAntiAffinity.preferredDuringSchedulingIgnoredDuringExecution[index].podAffinityTerm.namespaceSelector.matchExpressions[index]
<sup><sup>[↩ Parent](#clusterspecetcdaffinitypodantiaffinitypreferredduringschedulingignoredduringexecutionindexpodaffinitytermnamespaceselector)</sup></sup>



A label selector requirement is a selector that contains values, a key, and an operator that
relates the key and values.

<table>
    <thead>
        <tr>
            <th>Name</th>
            <th>Type</th>
            <th>Description</th>
            <th>Required</th>
        </tr>
    </thead>
    <tbody><tr>
        <td><b>key</b></td>
        <td>string</td>
        <td>
          key is the label key that the selector applies to.<br/>
        </td>
        <td>true</td>
      </tr><tr>
        <td><b>operator</b></td>
        <td>string</td>
        <td>
          operator represents a key's relationship to a set of values.
Valid operators are In, NotIn, Exists and DoesNotExist.<br/>
        </td>
        <td>true</td>
      </tr><tr>
        <td><b>values</b></td>
        <td>[]string</td>
        <td>
          values is an array of string values. If the operator is In or NotIn,
the values array must be non-empty. If the operator is Exists or DoesNotExist,
the values array must be empty. This array is replaced during a strategic
merge patch.<br/>
        </td>
        <td>false</td>
      </tr></tbody>
</table>


### Cluster.spec.etcd.affinity.podAntiAffinity.requiredDuringSchedulingIgnoredDuringExecution[index]
<sup><sup>[↩ Parent](#clusterspecetcdaffinitypodantiaffinity)</sup></sup>



Defines a set of pods (namely those matching the labelSelector
relative to the given namespace(s)) that this pod should be
co-located (affinity) or not co-located (anti-affinity) with,
where co-located is defined as running on a node whose value of
the label with key <topologyKey> matches that of any node on which
a pod of the set of pods is running

<table>
    <thead>
        <tr>
            <th>Name</th>
            <th>Type</th>
            <th>Description</th>
            <th>Required</th>
        </tr>
    </thead>
    <tbody><tr>
        <td><b>topologyKey</b></td>
        <td>string</td>
        <td>
          This pod should be co-located (affinity) or not co-located (anti-affinity) with the pods matching
the labelSelector in the specified namespaces, where co-located is defined as running on a node
whose value of the label with key topologyKey matches that of any node on which any of the
selected pods is running.
Empty topologyKey is not allowed.<br/>
        </td>
        <td>true</td>
      </tr><tr>
        <td><b><a href="#clusterspecetcdaffinitypodantiaffinityrequiredduringschedulingignoredduringexecutionindexlabelselector">labelSelector</a></b></td>
        <td>object</td>
        <td>
          A label query over a set of resources, in this case pods.
If it's null, this PodAffinityTerm matches with no Pods.<br/>
        </td>
        <td>false</td>
      </tr><tr>
        <td><b>matchLabelKeys</b></td>
        <td>[]string</td>
        <td>
          MatchLabelKeys is a set of pod label keys to select which pods will
be taken into consideration. The keys are used to lookup values from the
incoming pod labels, those key-value labels are merged with `labelSelector` as `key in (value)`
to select the group of existing pods which pods will be taken into consideration
for the incoming pod's pod (anti) affinity. Keys that don't exist in the incoming
pod labels will be ignored. The default value is empty.
The same key is forbidden to exist in both matchLabelKeys and labelSelector.
Also, matchLabelKeys cannot be set when labelSelector isn't set.
This is an alpha field and requires enabling MatchLabelKeysInPodAffinity feature gate.<br/>
        </td>
        <td>false</td>
      </tr><tr>
        <td><b>mismatchLabelKeys</b></td>
        <td>[]string</td>
        <td>
          MismatchLabelKeys is a set of pod label keys to select which pods will
be taken into consideration. The keys are used to lookup values from the
incoming pod labels, those key-value labels are merged with `labelSelector` as `key notin (value)`
to select the group of existing pods which pods will be taken into consideration
for the incoming pod's pod (anti) affinity. Keys that don't exist in the incoming
pod labels will be ignored. The default value is empty.
The same key is forbidden to exist in both mismatchLabelKeys and labelSelector.
Also, mismatchLabelKeys cannot be set when labelSelector isn't set.
This is an alpha field and requires enabling MatchLabelKeysInPodAffinity feature gate.<br/>
        </td>
        <td>false</td>
      </tr><tr>
        <td><b><a href="#clusterspecetcdaffinitypodantiaffinityrequiredduringschedulingignoredduringexecutionindexnamespaceselector">namespaceSelector</a></b></td>
        <td>object</td>
        <td>
          A label query over the set of namespaces that the term applies to.
The term is applied to the union of the namespaces selected by this field
and the ones listed in the namespaces field.
null selector and null or empty namespaces list means "this pod's namespace".
An empty selector ({}) matches all namespaces.<br/>
        </td>
        <td>false</td>
      </tr><tr>
        <td><b>namespaces</b></td>
        <td>[]string</td>
        <td>
          namespaces specifies a static list of namespace names that the term applies to.
The term is applied to the union of the namespaces listed in this field
and the ones selected by namespaceSelector.
null or empty namespaces list and null namespaceSelector means "this pod's namespace".<br/>
        </td>
        <td>false</td>
      </tr></tbody>
</table>


### Cluster.spec.etcd.affinity.podAntiAffinity.requiredDuringSchedulingIgnoredDuringExecution[index].labelSelector
<sup><sup>[↩ Parent](#clusterspecetcdaffinitypodantiaffinityrequiredduringschedulingignoredduringexecutionindex)</sup></sup>



A label query over a set of resources, in this case pods.
If it's null, this PodAffinityTerm matches with no Pods.

<table>
    <thead>
        <tr>
            <th>Name</th>
            <th>Type</th>
            <th>Description</th>
            <th>Required</th>
        </tr>
    </thead>
    <tbody><tr>
        <td><b><a href="#clusterspecetcdaffinitypodantiaffinityrequiredduringschedulingignoredduringexecutionindexlabelselectormatchexpressionsindex">matchExpressions</a></b></td>
        <td>[]object</td>
        <td>
          matchExpressions is a list of label selector requirements. The requirements are ANDed.<br/>
        </td>
        <td>false</td>
      </tr><tr>
        <td><b>matchLabels</b></td>
        <td>map[string]string</td>
        <td>
          matchLabels is a map of {key,value} pairs. A single {key,value} in the matchLabels
map is equivalent to an element of matchExpressions, whose key field is "key", the
operator is "In", and the values array contains only "value". The requirements are ANDed.<br/>
        </td>
        <td>false</td>
      </tr></tbody>
</table>


### Cluster.spec.etcd.affinity.podAntiAffinity.requiredDuringSchedulingIgnoredDuringExecution[index].labelSelector.matchExpressions[index]
<sup><sup>[↩ Parent](#clusterspecetcdaffinitypodantiaffinityrequiredduringschedulingignoredduringexecutionindexlabelselector)</sup></sup>



A label selector requirement is a selector that contains values, a key, and an operator that
relates the key and values.

<table>
    <thead>
        <tr>
            <th>Name</th>
            <th>Type</th>
            <th>Description</th>
            <th>Required</th>
        </tr>
    </thead>
    <tbody><tr>
        <td><b>key</b></td>
        <td>string</td>
        <td>
          key is the label key that the selector applies to.<br/>
        </td>
        <td>true</td>
      </tr><tr>
        <td><b>operator</b></td>
        <td>string</td>
        <td>
          operator represents a key's relationship to a set of values.
Valid operators are In, NotIn, Exists and DoesNotExist.<br/>
        </td>
        <td>true</td>
      </tr><tr>
        <td><b>values</b></td>
        <td>[]string</td>
        <td>
          values is an array of string values. If the operator is In or NotIn,
the values array must be non-empty. If the operator is Exists or DoesNotExist,
the values array must be empty. This array is replaced during a strategic
merge patch.<br/>
        </td>
        <td>false</td>
      </tr></tbody>
</table>


### Cluster.spec.etcd.affinity.podAntiAffinity.requiredDuringSchedulingIgnoredDuringExecution[index].namespaceSelector
<sup><sup>[↩ Parent](#clusterspecetcdaffinitypodantiaffinityrequiredduringschedulingignoredduringexecutionindex)</sup></sup>



A label query over the set of namespaces that the term applies to.
The term is applied to the union of the namespaces selected by this field
and the ones listed in the namespaces field.
null selector and null or empty namespaces list means "this pod's namespace".
An empty selector ({}) matches all namespaces.

<table>
    <thead>
        <tr>
            <th>Name</th>
            <th>Type</th>
            <th>Description</th>
            <th>Required</th>
        </tr>
    </thead>
    <tbody><tr>
        <td><b><a href="#clusterspecetcdaffinitypodantiaffinityrequiredduringschedulingignoredduringexecutionindexnamespaceselectormatchexpressionsindex">matchExpressions</a></b></td>
        <td>[]object</td>
        <td>
          matchExpressions is a list of label selector requirements. The requirements are ANDed.<br/>
        </td>
        <td>false</td>
      </tr><tr>
        <td><b>matchLabels</b></td>
        <td>map[string]string</td>
        <td>
          matchLabels is a map of {key,value} pairs. A single {key,value} in the matchLabels
map is equivalent to an element of matchExpressions, whose key field is "key", the
operator is "In", and the values array contains only "value". The requirements are ANDed.<br/>
        </td>
        <td>false</td>
      </tr></tbody>
</table>


### Cluster.spec.etcd.affinity.podAntiAffinity.requiredDuringSchedulingIgnoredDuringExecution[index].namespaceSelector.matchExpressions[index]
<sup><sup>[↩ Parent](#clusterspecetcdaffinitypodantiaffinityrequiredduringschedulingignoredduringexecutionindexnamespaceselector)</sup></sup>



A label selector requirement is a selector that contains values, a key, and an operator that
relates the key and values.

<table>
    <thead>
        <tr>
            <th>Name</th>
            <th>Type</th>
            <th>Description</th>
            <th>Required</th>
        </tr>
    </thead>
    <tbody><tr>
        <td><b>key</b></td>
        <td>string</td>
        <td>
          key is the label key that the selector applies to.<br/>
        </td>
        <td>true</td>
      </tr><tr>
        <td><b>operator</b></td>
        <td>string</td>
        <td>
          operator represents a key's relationship to a set of values.
Valid operators are In, NotIn, Exists and DoesNotExist.<br/>
        </td>
        <td>true</td>
      </tr><tr>
        <td><b>values</b></td>
        <td>[]string</td>
        <td>
          values is an array of string values. If the operator is In or NotIn,
the values array must be non-empty. If the operator is Exists or DoesNotExist,
the values array must be empty. This array is replaced during a strategic
merge patch.<br/>
>>>>>>> fbef9153
        </td>
        <td>false</td>
      </tr></tbody>
</table>


<<<<<<< HEAD
### Cluster.spec.ingress
<sup><sup>[↩ Parent](#clusterspec)</sup></sup>



Ingress defines the ingress configuration.
=======
### Cluster.spec.etcd.defragJob
<sup><sup>[↩ Parent](#clusterspecetcd)</sup></sup>



DefragJob defines the etcd defragmentation job configuration.
>>>>>>> fbef9153

<table>
    <thead>
        <tr>
            <th>Name</th>
            <th>Type</th>
            <th>Description</th>
            <th>Required</th>
        </tr>
    </thead>
    <tbody><tr>
<<<<<<< HEAD
        <td><b>apiHost</b></td>
        <td>string</td>
        <td>
          <br/>
        </td>
        <td>true</td>
      </tr><tr>
        <td><b>konnectivityHost</b></td>
        <td>string</td>
        <td>
          <br/>
        </td>
        <td>true</td>
      </tr><tr>
        <td><b>annotations</b></td>
        <td>map[string]string</td>
        <td>
          Annotations defines extra annotations to be added to the ingress controller service.<br/>
        </td>
        <td>false</td>
      </tr><tr>
        <td><b>className</b></td>
        <td>string</td>
        <td>
          ClassName defines the ingress class name to be used by the ingress controller.<br/>
        </td>
        <td>false</td>
      </tr><tr>
        <td><b>deploy</b></td>
        <td>boolean</td>
        <td>
          Deploy defines whether to deploy an ingress resource for the cluster or let the user do it manually.
Default: true<br/>
        </td>
        <td>false</td>
      </tr><tr>
        <td><b>port</b></td>
        <td>integer</td>
        <td>
          Port defines the port used by the ingress controller<br/>
          <br/>
            <i>Format</i>: int64<br/>
            <i>Default</i>: 443<br/>
=======
        <td><b>enabled</b></td>
        <td>boolean</td>
        <td>
          Enabled enables the etcd defragmentation job.<br/>
          <br/>
            <i>Default</i>: false<br/>
        </td>
        <td>true</td>
      </tr><tr>
        <td><b>image</b></td>
        <td>string</td>
        <td>
          Image defines the etcd defragmentation job image.<br/>
          <br/>
            <i>Default</i>: ghcr.io/ahrtr/etcd-defrag:v0.16.0<br/>
        </td>
        <td>true</td>
      </tr><tr>
        <td><b>rule</b></td>
        <td>string</td>
        <td>
          Rule defines the etcd defragmentation job defrag-rule.
For more information check: https://github.com/ahrtr/etcd-defrag/tree/main?tab=readme-ov-file#defragmentation-rule<br/>
          <br/>
            <i>Default</i>: dbQuotaUsage > 0.8 || dbSize - dbSizeInUse > 200*1024*1024<br/>
        </td>
        <td>true</td>
      </tr><tr>
        <td><b>schedule</b></td>
        <td>string</td>
        <td>
          Schedule defines the etcd defragmentation job schedule.<br/>
          <br/>
            <i>Default</i>: 0 12 * * *<br/>
        </td>
        <td>true</td>
      </tr></tbody>
</table>


### Cluster.spec.etcd.imagePullSecrets[index]
<sup><sup>[↩ Parent](#clusterspecetcd)</sup></sup>



LocalObjectReference contains enough information to let you locate the
referenced object inside the same namespace.

<table>
    <thead>
        <tr>
            <th>Name</th>
            <th>Type</th>
            <th>Description</th>
            <th>Required</th>
        </tr>
    </thead>
    <tbody><tr>
        <td><b>name</b></td>
        <td>string</td>
        <td>
          Name of the referent.
This field is effectively required, but due to backwards compatibility is
allowed to be empty. Instances of this type with an empty value here are
almost certainly wrong.
TODO: Add other useful fields. apiVersion, kind, uid?
More info: https://kubernetes.io/docs/concepts/overview/working-with-objects/names/#names
TODO: Drop `kubebuilder:default` when controller-gen doesn't need it https://github.com/kubernetes-sigs/kubebuilder/issues/3896.<br/>
          <br/>
            <i>Default</i>: <br/>
        </td>
        <td>false</td>
      </tr></tbody>
</table>


### Cluster.spec.etcd.persistence
<sup><sup>[↩ Parent](#clusterspecetcd)</sup></sup>



Persistence defines the persistence configuration.

<table>
    <thead>
        <tr>
            <th>Name</th>
            <th>Type</th>
            <th>Description</th>
            <th>Required</th>
        </tr>
    </thead>
    <tbody><tr>
        <td><b>size</b></td>
        <td>int or string</td>
        <td>
          Size defines the size of the etcd volume. Default: 1Gi<br/>
          <br/>
            <i>Default</i>: 1Gi<br/>
        </td>
        <td>false</td>
      </tr><tr>
        <td><b>storageClass</b></td>
        <td>string</td>
        <td>
          StorageClass defines the storage class to be used for etcd persistence. If empty, will be used the default storage class.<br/>
        </td>
        <td>false</td>
      </tr></tbody>
</table>


### Cluster.spec.etcd.resources
<sup><sup>[↩ Parent](#clusterspecetcd)</sup></sup>



Resources defines the compute resource requirements for the etcd container.

<table>
    <thead>
        <tr>
            <th>Name</th>
            <th>Type</th>
            <th>Description</th>
            <th>Required</th>
        </tr>
    </thead>
    <tbody><tr>
        <td><b><a href="#clusterspecetcdresourcesclaimsindex">claims</a></b></td>
        <td>[]object</td>
        <td>
          Claims lists the names of resources, defined in spec.resourceClaims,
that are used by this container.


This is an alpha field and requires enabling the
DynamicResourceAllocation feature gate.


This field is immutable. It can only be set for containers.<br/>
        </td>
        <td>false</td>
      </tr><tr>
        <td><b>limits</b></td>
        <td>map[string]int or string</td>
        <td>
          Limits describes the maximum amount of compute resources allowed.
More info: https://kubernetes.io/docs/concepts/configuration/manage-resources-containers/<br/>
        </td>
        <td>false</td>
      </tr><tr>
        <td><b>requests</b></td>
        <td>map[string]int or string</td>
        <td>
          Requests describes the minimum amount of compute resources required.
If Requests is omitted for a container, it defaults to Limits if that is explicitly specified,
otherwise to an implementation-defined value. Requests cannot exceed Limits.
More info: https://kubernetes.io/docs/concepts/configuration/manage-resources-containers/<br/>
        </td>
        <td>false</td>
      </tr></tbody>
</table>


### Cluster.spec.etcd.resources.claims[index]
<sup><sup>[↩ Parent](#clusterspecetcdresources)</sup></sup>



ResourceClaim references one entry in PodSpec.ResourceClaims.

<table>
    <thead>
        <tr>
            <th>Name</th>
            <th>Type</th>
            <th>Description</th>
            <th>Required</th>
        </tr>
    </thead>
    <tbody><tr>
        <td><b>name</b></td>
        <td>string</td>
        <td>
          Name must match the name of one entry in pod.spec.resourceClaims of
the Pod where this field is used. It makes that resource available
inside a container.<br/>
        </td>
        <td>true</td>
      </tr></tbody>
</table>


### Cluster.spec.etcd.tolerations[index]
<sup><sup>[↩ Parent](#clusterspecetcd)</sup></sup>



The pod this Toleration is attached to tolerates any taint that matches
the triple <key,value,effect> using the matching operator <operator>.

<table>
    <thead>
        <tr>
            <th>Name</th>
            <th>Type</th>
            <th>Description</th>
            <th>Required</th>
        </tr>
    </thead>
    <tbody><tr>
        <td><b>effect</b></td>
        <td>string</td>
        <td>
          Effect indicates the taint effect to match. Empty means match all taint effects.
When specified, allowed values are NoSchedule, PreferNoSchedule and NoExecute.<br/>
        </td>
        <td>false</td>
      </tr><tr>
        <td><b>key</b></td>
        <td>string</td>
        <td>
          Key is the taint key that the toleration applies to. Empty means match all taint keys.
If the key is empty, operator must be Exists; this combination means to match all values and all keys.<br/>
        </td>
        <td>false</td>
      </tr><tr>
        <td><b>operator</b></td>
        <td>string</td>
        <td>
          Operator represents a key's relationship to the value.
Valid operators are Exists and Equal. Defaults to Equal.
Exists is equivalent to wildcard for value, so that a pod can
tolerate all taints of a particular category.<br/>
        </td>
        <td>false</td>
      </tr><tr>
        <td><b>tolerationSeconds</b></td>
        <td>integer</td>
        <td>
          TolerationSeconds represents the period of time the toleration (which must be
of effect NoExecute, otherwise this field is ignored) tolerates the taint. By default,
it is not set, which means tolerate the taint forever (do not evict). Zero and
negative values will be treated as 0 (evict immediately) by the system.<br/>
          <br/>
            <i>Format</i>: int64<br/>
        </td>
        <td>false</td>
      </tr><tr>
        <td><b>value</b></td>
        <td>string</td>
        <td>
          Value is the taint value the toleration matches to.
If the operator is Exists, the value should be empty, otherwise just a regular string.<br/>
>>>>>>> fbef9153
        </td>
        <td>false</td>
      </tr></tbody>
</table>


<<<<<<< HEAD
### Cluster.spec.kubeconfigRef
<sup><sup>[↩ Parent](#clusterspec)</sup></sup>



KubeconfigRef is the reference to the kubeconfig of the hosting cluster.
This kubeconfig will be used to deploy the k0s control plane.
=======
### Cluster.spec.etcd.topologySpreadConstraints[index]
<sup><sup>[↩ Parent](#clusterspecetcd)</sup></sup>



TopologySpreadConstraint specifies how to spread matching pods among the given topology.
>>>>>>> fbef9153

<table>
    <thead>
        <tr>
            <th>Name</th>
            <th>Type</th>
            <th>Description</th>
            <th>Required</th>
        </tr>
    </thead>
    <tbody><tr>
<<<<<<< HEAD
        <td><b>name</b></td>
        <td>string</td>
        <td>
          Name is the name of the secret containing the kubeconfig of the hosting cluster.<br/>
        </td>
        <td>true</td>
      </tr><tr>
        <td><b>key</b></td>
        <td>string</td>
        <td>
          Key is the key in the secret containing the kubeconfig of the hosting cluster.<br/>
          <br/>
            <i>Default</i>: value<br/>
        </td>
        <td>false</td>
      </tr><tr>
        <td><b>namespace</b></td>
        <td>string</td>
        <td>
          Namespace is the namespace of the secret containing the kubeconfig of the hosting cluster.<br/>
=======
        <td><b>maxSkew</b></td>
        <td>integer</td>
        <td>
          MaxSkew describes the degree to which pods may be unevenly distributed.
When `whenUnsatisfiable=DoNotSchedule`, it is the maximum permitted difference
between the number of matching pods in the target topology and the global minimum.
The global minimum is the minimum number of matching pods in an eligible domain
or zero if the number of eligible domains is less than MinDomains.
For example, in a 3-zone cluster, MaxSkew is set to 1, and pods with the same
labelSelector spread as 2/2/1:
In this case, the global minimum is 1.
| zone1 | zone2 | zone3 |
|  P P  |  P P  |   P   |
- if MaxSkew is 1, incoming pod can only be scheduled to zone3 to become 2/2/2;
scheduling it onto zone1(zone2) would make the ActualSkew(3-1) on zone1(zone2)
violate MaxSkew(1).
- if MaxSkew is 2, incoming pod can be scheduled onto any zone.
When `whenUnsatisfiable=ScheduleAnyway`, it is used to give higher precedence
to topologies that satisfy it.
It's a required field. Default value is 1 and 0 is not allowed.<br/>
          <br/>
            <i>Format</i>: int32<br/>
        </td>
        <td>true</td>
      </tr><tr>
        <td><b>topologyKey</b></td>
        <td>string</td>
        <td>
          TopologyKey is the key of node labels. Nodes that have a label with this key
and identical values are considered to be in the same topology.
We consider each <key, value> as a "bucket", and try to put balanced number
of pods into each bucket.
We define a domain as a particular instance of a topology.
Also, we define an eligible domain as a domain whose nodes meet the requirements of
nodeAffinityPolicy and nodeTaintsPolicy.
e.g. If TopologyKey is "kubernetes.io/hostname", each Node is a domain of that topology.
And, if TopologyKey is "topology.kubernetes.io/zone", each zone is a domain of that topology.
It's a required field.<br/>
        </td>
        <td>true</td>
      </tr><tr>
        <td><b>whenUnsatisfiable</b></td>
        <td>string</td>
        <td>
          WhenUnsatisfiable indicates how to deal with a pod if it doesn't satisfy
the spread constraint.
- DoNotSchedule (default) tells the scheduler not to schedule it.
- ScheduleAnyway tells the scheduler to schedule the pod in any location,
  but giving higher precedence to topologies that would help reduce the
  skew.
A constraint is considered "Unsatisfiable" for an incoming pod
if and only if every possible node assignment for that pod would violate
"MaxSkew" on some topology.
For example, in a 3-zone cluster, MaxSkew is set to 1, and pods with the same
labelSelector spread as 3/1/1:
| zone1 | zone2 | zone3 |
| P P P |   P   |   P   |
If WhenUnsatisfiable is set to DoNotSchedule, incoming pod can only be scheduled
to zone2(zone3) to become 3/2/1(3/1/2) as ActualSkew(2-1) on zone2(zone3) satisfies
MaxSkew(1). In other words, the cluster can still be imbalanced, but scheduler
won't make it *more* imbalanced.
It's a required field.<br/>
        </td>
        <td>true</td>
      </tr><tr>
        <td><b><a href="#clusterspecetcdtopologyspreadconstraintsindexlabelselector">labelSelector</a></b></td>
        <td>object</td>
        <td>
          LabelSelector is used to find matching pods.
Pods that match this label selector are counted to determine the number of pods
in their corresponding topology domain.<br/>
        </td>
        <td>false</td>
      </tr><tr>
        <td><b>matchLabelKeys</b></td>
        <td>[]string</td>
        <td>
          MatchLabelKeys is a set of pod label keys to select the pods over which
spreading will be calculated. The keys are used to lookup values from the
incoming pod labels, those key-value labels are ANDed with labelSelector
to select the group of existing pods over which spreading will be calculated
for the incoming pod. The same key is forbidden to exist in both MatchLabelKeys and LabelSelector.
MatchLabelKeys cannot be set when LabelSelector isn't set.
Keys that don't exist in the incoming pod labels will
be ignored. A null or empty list means only match against labelSelector.


This is a beta field and requires the MatchLabelKeysInPodTopologySpread feature gate to be enabled (enabled by default).<br/>
        </td>
        <td>false</td>
      </tr><tr>
        <td><b>minDomains</b></td>
        <td>integer</td>
        <td>
          MinDomains indicates a minimum number of eligible domains.
When the number of eligible domains with matching topology keys is less than minDomains,
Pod Topology Spread treats "global minimum" as 0, and then the calculation of Skew is performed.
And when the number of eligible domains with matching topology keys equals or greater than minDomains,
this value has no effect on scheduling.
As a result, when the number of eligible domains is less than minDomains,
scheduler won't schedule more than maxSkew Pods to those domains.
If value is nil, the constraint behaves as if MinDomains is equal to 1.
Valid values are integers greater than 0.
When value is not nil, WhenUnsatisfiable must be DoNotSchedule.


For example, in a 3-zone cluster, MaxSkew is set to 2, MinDomains is set to 5 and pods with the same
labelSelector spread as 2/2/2:
| zone1 | zone2 | zone3 |
|  P P  |  P P  |  P P  |
The number of domains is less than 5(MinDomains), so "global minimum" is treated as 0.
In this situation, new pod with the same labelSelector cannot be scheduled,
because computed skew will be 3(3 - 0) if new Pod is scheduled to any of the three zones,
it will violate MaxSkew.<br/>
          <br/>
            <i>Format</i>: int32<br/>
        </td>
        <td>false</td>
      </tr><tr>
        <td><b>nodeAffinityPolicy</b></td>
        <td>string</td>
        <td>
          NodeAffinityPolicy indicates how we will treat Pod's nodeAffinity/nodeSelector
when calculating pod topology spread skew. Options are:
- Honor: only nodes matching nodeAffinity/nodeSelector are included in the calculations.
- Ignore: nodeAffinity/nodeSelector are ignored. All nodes are included in the calculations.


If this value is nil, the behavior is equivalent to the Honor policy.
This is a beta-level feature default enabled by the NodeInclusionPolicyInPodTopologySpread feature flag.<br/>
        </td>
        <td>false</td>
      </tr><tr>
        <td><b>nodeTaintsPolicy</b></td>
        <td>string</td>
        <td>
          NodeTaintsPolicy indicates how we will treat node taints when calculating
pod topology spread skew. Options are:
- Honor: nodes without taints, along with tainted nodes for which the incoming pod
has a toleration, are included.
- Ignore: node taints are ignored. All nodes are included.


If this value is nil, the behavior is equivalent to the Ignore policy.
This is a beta-level feature default enabled by the NodeInclusionPolicyInPodTopologySpread feature flag.<br/>
        </td>
        <td>false</td>
      </tr></tbody>
</table>


### Cluster.spec.etcd.topologySpreadConstraints[index].labelSelector
<sup><sup>[↩ Parent](#clusterspecetcdtopologyspreadconstraintsindex)</sup></sup>



LabelSelector is used to find matching pods.
Pods that match this label selector are counted to determine the number of pods
in their corresponding topology domain.

<table>
    <thead>
        <tr>
            <th>Name</th>
            <th>Type</th>
            <th>Description</th>
            <th>Required</th>
        </tr>
    </thead>
    <tbody><tr>
        <td><b><a href="#clusterspecetcdtopologyspreadconstraintsindexlabelselectormatchexpressionsindex">matchExpressions</a></b></td>
        <td>[]object</td>
        <td>
          matchExpressions is a list of label selector requirements. The requirements are ANDed.<br/>
        </td>
        <td>false</td>
      </tr><tr>
        <td><b>matchLabels</b></td>
        <td>map[string]string</td>
        <td>
          matchLabels is a map of {key,value} pairs. A single {key,value} in the matchLabels
map is equivalent to an element of matchExpressions, whose key field is "key", the
operator is "In", and the values array contains only "value". The requirements are ANDed.<br/>
        </td>
        <td>false</td>
      </tr></tbody>
</table>


### Cluster.spec.etcd.topologySpreadConstraints[index].labelSelector.matchExpressions[index]
<sup><sup>[↩ Parent](#clusterspecetcdtopologyspreadconstraintsindexlabelselector)</sup></sup>



A label selector requirement is a selector that contains values, a key, and an operator that
relates the key and values.

<table>
    <thead>
        <tr>
            <th>Name</th>
            <th>Type</th>
            <th>Description</th>
            <th>Required</th>
        </tr>
    </thead>
    <tbody><tr>
        <td><b>key</b></td>
        <td>string</td>
        <td>
          key is the label key that the selector applies to.<br/>
        </td>
        <td>true</td>
      </tr><tr>
        <td><b>operator</b></td>
        <td>string</td>
        <td>
          operator represents a key's relationship to a set of values.
Valid operators are In, NotIn, Exists and DoesNotExist.<br/>
        </td>
        <td>true</td>
      </tr><tr>
        <td><b>values</b></td>
        <td>[]string</td>
        <td>
          values is an array of string values. If the operator is In or NotIn,
the values array must be non-empty. If the operator is Exists or DoesNotExist,
the values array must be empty. This array is replaced during a strategic
merge patch.<br/>
>>>>>>> fbef9153
        </td>
        <td>false</td>
      </tr></tbody>
</table>


### Cluster.spec.manifests[index]
<sup><sup>[↩ Parent](#clusterspec)</sup></sup>



Volume represents a named volume in a pod that may be accessed by any container in the pod.

<table>
    <thead>
        <tr>
            <th>Name</th>
            <th>Type</th>
            <th>Description</th>
            <th>Required</th>
        </tr>
    </thead>
    <tbody><tr>
        <td><b>name</b></td>
        <td>string</td>
        <td>
          name of the volume.
Must be a DNS_LABEL and unique within the pod.
More info: https://kubernetes.io/docs/concepts/overview/working-with-objects/names/#names<br/>
        </td>
        <td>true</td>
      </tr><tr>
        <td><b><a href="#clusterspecmanifestsindexawselasticblockstore">awsElasticBlockStore</a></b></td>
        <td>object</td>
        <td>
          awsElasticBlockStore represents an AWS Disk resource that is attached to a
kubelet's host machine and then exposed to the pod.
Deprecated: AWSElasticBlockStore is deprecated. All operations for the in-tree
awsElasticBlockStore type are redirected to the ebs.csi.aws.com CSI driver.
More info: https://kubernetes.io/docs/concepts/storage/volumes#awselasticblockstore<br/>
        </td>
        <td>false</td>
      </tr><tr>
        <td><b><a href="#clusterspecmanifestsindexazuredisk">azureDisk</a></b></td>
        <td>object</td>
        <td>
          azureDisk represents an Azure Data Disk mount on the host and bind mount to the pod.
Deprecated: AzureDisk is deprecated. All operations for the in-tree azureDisk type
are redirected to the disk.csi.azure.com CSI driver.<br/>
        </td>
        <td>false</td>
      </tr><tr>
        <td><b><a href="#clusterspecmanifestsindexazurefile">azureFile</a></b></td>
        <td>object</td>
        <td>
          azureFile represents an Azure File Service mount on the host and bind mount to the pod.
Deprecated: AzureFile is deprecated. All operations for the in-tree azureFile type
are redirected to the file.csi.azure.com CSI driver.<br/>
        </td>
        <td>false</td>
      </tr><tr>
        <td><b><a href="#clusterspecmanifestsindexcephfs">cephfs</a></b></td>
        <td>object</td>
        <td>
          cephFS represents a Ceph FS mount on the host that shares a pod's lifetime.
Deprecated: CephFS is deprecated and the in-tree cephfs type is no longer supported.<br/>
        </td>
        <td>false</td>
      </tr><tr>
        <td><b><a href="#clusterspecmanifestsindexcinder">cinder</a></b></td>
        <td>object</td>
        <td>
          cinder represents a cinder volume attached and mounted on kubelets host machine.
Deprecated: Cinder is deprecated. All operations for the in-tree cinder type
are redirected to the cinder.csi.openstack.org CSI driver.
More info: https://examples.k8s.io/mysql-cinder-pd/README.md<br/>
        </td>
        <td>false</td>
      </tr><tr>
        <td><b><a href="#clusterspecmanifestsindexconfigmap">configMap</a></b></td>
        <td>object</td>
        <td>
          configMap represents a configMap that should populate this volume<br/>
        </td>
        <td>false</td>
      </tr><tr>
        <td><b><a href="#clusterspecmanifestsindexcsi">csi</a></b></td>
        <td>object</td>
        <td>
          csi (Container Storage Interface) represents ephemeral storage that is handled by certain external CSI drivers.<br/>
        </td>
        <td>false</td>
      </tr><tr>
        <td><b><a href="#clusterspecmanifestsindexdownwardapi">downwardAPI</a></b></td>
        <td>object</td>
        <td>
          downwardAPI represents downward API about the pod that should populate this volume<br/>
        </td>
        <td>false</td>
      </tr><tr>
        <td><b><a href="#clusterspecmanifestsindexemptydir">emptyDir</a></b></td>
        <td>object</td>
        <td>
          emptyDir represents a temporary directory that shares a pod's lifetime.
More info: https://kubernetes.io/docs/concepts/storage/volumes#emptydir<br/>
        </td>
        <td>false</td>
      </tr><tr>
        <td><b><a href="#clusterspecmanifestsindexephemeral">ephemeral</a></b></td>
        <td>object</td>
        <td>
          ephemeral represents a volume that is handled by a cluster storage driver.
The volume's lifecycle is tied to the pod that defines it - it will be created before the pod starts,
and deleted when the pod is removed.

Use this if:
a) the volume is only needed while the pod runs,
b) features of normal volumes like restoring from snapshot or capacity
   tracking are needed,
c) the storage driver is specified through a storage class, and
d) the storage driver supports dynamic volume provisioning through
   a PersistentVolumeClaim (see EphemeralVolumeSource for more
   information on the connection between this volume type
   and PersistentVolumeClaim).

Use PersistentVolumeClaim or one of the vendor-specific
APIs for volumes that persist for longer than the lifecycle
of an individual pod.

Use CSI for light-weight local ephemeral volumes if the CSI driver is meant to
be used that way - see the documentation of the driver for
more information.

A pod can use both types of ephemeral volumes and
persistent volumes at the same time.<br/>
        </td>
        <td>false</td>
      </tr><tr>
        <td><b><a href="#clusterspecmanifestsindexfc">fc</a></b></td>
        <td>object</td>
        <td>
          fc represents a Fibre Channel resource that is attached to a kubelet's host machine and then exposed to the pod.<br/>
        </td>
        <td>false</td>
      </tr><tr>
        <td><b><a href="#clusterspecmanifestsindexflexvolume">flexVolume</a></b></td>
        <td>object</td>
        <td>
          flexVolume represents a generic volume resource that is
provisioned/attached using an exec based plugin.
Deprecated: FlexVolume is deprecated. Consider using a CSIDriver instead.<br/>
        </td>
        <td>false</td>
      </tr><tr>
        <td><b><a href="#clusterspecmanifestsindexflocker">flocker</a></b></td>
        <td>object</td>
        <td>
          flocker represents a Flocker volume attached to a kubelet's host machine. This depends on the Flocker control service being running.
Deprecated: Flocker is deprecated and the in-tree flocker type is no longer supported.<br/>
        </td>
        <td>false</td>
      </tr><tr>
        <td><b><a href="#clusterspecmanifestsindexgcepersistentdisk">gcePersistentDisk</a></b></td>
        <td>object</td>
        <td>
          gcePersistentDisk represents a GCE Disk resource that is attached to a
kubelet's host machine and then exposed to the pod.
Deprecated: GCEPersistentDisk is deprecated. All operations for the in-tree
gcePersistentDisk type are redirected to the pd.csi.storage.gke.io CSI driver.
More info: https://kubernetes.io/docs/concepts/storage/volumes#gcepersistentdisk<br/>
        </td>
        <td>false</td>
      </tr><tr>
        <td><b><a href="#clusterspecmanifestsindexgitrepo">gitRepo</a></b></td>
        <td>object</td>
        <td>
          gitRepo represents a git repository at a particular revision.
Deprecated: GitRepo is deprecated. To provision a container with a git repo, mount an
EmptyDir into an InitContainer that clones the repo using git, then mount the EmptyDir
into the Pod's container.<br/>
        </td>
        <td>false</td>
      </tr><tr>
        <td><b><a href="#clusterspecmanifestsindexglusterfs">glusterfs</a></b></td>
        <td>object</td>
        <td>
          glusterfs represents a Glusterfs mount on the host that shares a pod's lifetime.
Deprecated: Glusterfs is deprecated and the in-tree glusterfs type is no longer supported.
More info: https://examples.k8s.io/volumes/glusterfs/README.md<br/>
        </td>
        <td>false</td>
      </tr><tr>
        <td><b><a href="#clusterspecmanifestsindexhostpath">hostPath</a></b></td>
        <td>object</td>
        <td>
          hostPath represents a pre-existing file or directory on the host
machine that is directly exposed to the container. This is generally
used for system agents or other privileged things that are allowed
to see the host machine. Most containers will NOT need this.
More info: https://kubernetes.io/docs/concepts/storage/volumes#hostpath<br/>
        </td>
        <td>false</td>
      </tr><tr>
        <td><b><a href="#clusterspecmanifestsindeximage">image</a></b></td>
        <td>object</td>
        <td>
          image represents an OCI object (a container image or artifact) pulled and mounted on the kubelet's host machine.
The volume is resolved at pod startup depending on which PullPolicy value is provided:

- Always: the kubelet always attempts to pull the reference. Container creation will fail If the pull fails.
- Never: the kubelet never pulls the reference and only uses a local image or artifact. Container creation will fail if the reference isn't present.
- IfNotPresent: the kubelet pulls if the reference isn't already present on disk. Container creation will fail if the reference isn't present and the pull fails.

The volume gets re-resolved if the pod gets deleted and recreated, which means that new remote content will become available on pod recreation.
A failure to resolve or pull the image during pod startup will block containers from starting and may add significant latency. Failures will be retried using normal volume backoff and will be reported on the pod reason and message.
The types of objects that may be mounted by this volume are defined by the container runtime implementation on a host machine and at minimum must include all valid types supported by the container image field.
The OCI object gets mounted in a single directory (spec.containers[*].volumeMounts.mountPath) by merging the manifest layers in the same way as for container images.
The volume will be mounted read-only (ro) and non-executable files (noexec).
Sub path mounts for containers are not supported (spec.containers[*].volumeMounts.subpath).
The field spec.securityContext.fsGroupChangePolicy has no effect on this volume type.<br/>
        </td>
        <td>false</td>
      </tr><tr>
        <td><b><a href="#clusterspecmanifestsindexiscsi">iscsi</a></b></td>
        <td>object</td>
        <td>
          iscsi represents an ISCSI Disk resource that is attached to a
kubelet's host machine and then exposed to the pod.
More info: https://examples.k8s.io/volumes/iscsi/README.md<br/>
        </td>
        <td>false</td>
      </tr><tr>
        <td><b><a href="#clusterspecmanifestsindexnfs">nfs</a></b></td>
        <td>object</td>
        <td>
          nfs represents an NFS mount on the host that shares a pod's lifetime
More info: https://kubernetes.io/docs/concepts/storage/volumes#nfs<br/>
        </td>
        <td>false</td>
      </tr><tr>
        <td><b><a href="#clusterspecmanifestsindexpersistentvolumeclaim">persistentVolumeClaim</a></b></td>
        <td>object</td>
        <td>
          persistentVolumeClaimVolumeSource represents a reference to a
PersistentVolumeClaim in the same namespace.
More info: https://kubernetes.io/docs/concepts/storage/persistent-volumes#persistentvolumeclaims<br/>
        </td>
        <td>false</td>
      </tr><tr>
        <td><b><a href="#clusterspecmanifestsindexphotonpersistentdisk">photonPersistentDisk</a></b></td>
        <td>object</td>
        <td>
          photonPersistentDisk represents a PhotonController persistent disk attached and mounted on kubelets host machine.
Deprecated: PhotonPersistentDisk is deprecated and the in-tree photonPersistentDisk type is no longer supported.<br/>
        </td>
        <td>false</td>
      </tr><tr>
        <td><b><a href="#clusterspecmanifestsindexportworxvolume">portworxVolume</a></b></td>
        <td>object</td>
        <td>
          portworxVolume represents a portworx volume attached and mounted on kubelets host machine.
Deprecated: PortworxVolume is deprecated. All operations for the in-tree portworxVolume type
are redirected to the pxd.portworx.com CSI driver when the CSIMigrationPortworx feature-gate
is on.<br/>
        </td>
        <td>false</td>
      </tr><tr>
        <td><b><a href="#clusterspecmanifestsindexprojected">projected</a></b></td>
        <td>object</td>
        <td>
          projected items for all in one resources secrets, configmaps, and downward API<br/>
        </td>
        <td>false</td>
      </tr><tr>
        <td><b><a href="#clusterspecmanifestsindexquobyte">quobyte</a></b></td>
        <td>object</td>
        <td>
          quobyte represents a Quobyte mount on the host that shares a pod's lifetime.
Deprecated: Quobyte is deprecated and the in-tree quobyte type is no longer supported.<br/>
        </td>
        <td>false</td>
      </tr><tr>
        <td><b><a href="#clusterspecmanifestsindexrbd">rbd</a></b></td>
        <td>object</td>
        <td>
          rbd represents a Rados Block Device mount on the host that shares a pod's lifetime.
Deprecated: RBD is deprecated and the in-tree rbd type is no longer supported.
More info: https://examples.k8s.io/volumes/rbd/README.md<br/>
        </td>
        <td>false</td>
      </tr><tr>
        <td><b><a href="#clusterspecmanifestsindexscaleio">scaleIO</a></b></td>
        <td>object</td>
        <td>
          scaleIO represents a ScaleIO persistent volume attached and mounted on Kubernetes nodes.
Deprecated: ScaleIO is deprecated and the in-tree scaleIO type is no longer supported.<br/>
        </td>
        <td>false</td>
      </tr><tr>
        <td><b><a href="#clusterspecmanifestsindexsecret">secret</a></b></td>
        <td>object</td>
        <td>
          secret represents a secret that should populate this volume.
More info: https://kubernetes.io/docs/concepts/storage/volumes#secret<br/>
        </td>
        <td>false</td>
      </tr><tr>
        <td><b><a href="#clusterspecmanifestsindexstorageos">storageos</a></b></td>
        <td>object</td>
        <td>
          storageOS represents a StorageOS volume attached and mounted on Kubernetes nodes.
Deprecated: StorageOS is deprecated and the in-tree storageos type is no longer supported.<br/>
        </td>
        <td>false</td>
      </tr><tr>
        <td><b><a href="#clusterspecmanifestsindexvspherevolume">vsphereVolume</a></b></td>
        <td>object</td>
        <td>
          vsphereVolume represents a vSphere volume attached and mounted on kubelets host machine.
Deprecated: VsphereVolume is deprecated. All operations for the in-tree vsphereVolume type
are redirected to the csi.vsphere.vmware.com CSI driver.<br/>
        </td>
        <td>false</td>
      </tr></tbody>
</table>


### Cluster.spec.manifests[index].awsElasticBlockStore
<sup><sup>[↩ Parent](#clusterspecmanifestsindex)</sup></sup>



awsElasticBlockStore represents an AWS Disk resource that is attached to a
kubelet's host machine and then exposed to the pod.
Deprecated: AWSElasticBlockStore is deprecated. All operations for the in-tree
awsElasticBlockStore type are redirected to the ebs.csi.aws.com CSI driver.
More info: https://kubernetes.io/docs/concepts/storage/volumes#awselasticblockstore

<table>
    <thead>
        <tr>
            <th>Name</th>
            <th>Type</th>
            <th>Description</th>
            <th>Required</th>
        </tr>
    </thead>
    <tbody><tr>
        <td><b>volumeID</b></td>
        <td>string</td>
        <td>
          volumeID is unique ID of the persistent disk resource in AWS (Amazon EBS volume).
More info: https://kubernetes.io/docs/concepts/storage/volumes#awselasticblockstore<br/>
        </td>
        <td>true</td>
      </tr><tr>
        <td><b>fsType</b></td>
        <td>string</td>
        <td>
          fsType is the filesystem type of the volume that you want to mount.
Tip: Ensure that the filesystem type is supported by the host operating system.
Examples: "ext4", "xfs", "ntfs". Implicitly inferred to be "ext4" if unspecified.
More info: https://kubernetes.io/docs/concepts/storage/volumes#awselasticblockstore<br/>
        </td>
        <td>false</td>
      </tr><tr>
        <td><b>partition</b></td>
        <td>integer</td>
        <td>
          partition is the partition in the volume that you want to mount.
If omitted, the default is to mount by volume name.
Examples: For volume /dev/sda1, you specify the partition as "1".
Similarly, the volume partition for /dev/sda is "0" (or you can leave the property empty).<br/>
          <br/>
            <i>Format</i>: int32<br/>
        </td>
        <td>false</td>
      </tr><tr>
        <td><b>readOnly</b></td>
        <td>boolean</td>
        <td>
          readOnly value true will force the readOnly setting in VolumeMounts.
More info: https://kubernetes.io/docs/concepts/storage/volumes#awselasticblockstore<br/>
        </td>
        <td>false</td>
      </tr></tbody>
</table>


### Cluster.spec.manifests[index].azureDisk
<sup><sup>[↩ Parent](#clusterspecmanifestsindex)</sup></sup>



azureDisk represents an Azure Data Disk mount on the host and bind mount to the pod.
Deprecated: AzureDisk is deprecated. All operations for the in-tree azureDisk type
are redirected to the disk.csi.azure.com CSI driver.

<table>
    <thead>
        <tr>
            <th>Name</th>
            <th>Type</th>
            <th>Description</th>
            <th>Required</th>
        </tr>
    </thead>
    <tbody><tr>
        <td><b>diskName</b></td>
        <td>string</td>
        <td>
          diskName is the Name of the data disk in the blob storage<br/>
        </td>
        <td>true</td>
      </tr><tr>
        <td><b>diskURI</b></td>
        <td>string</td>
        <td>
          diskURI is the URI of data disk in the blob storage<br/>
        </td>
        <td>true</td>
      </tr><tr>
        <td><b>cachingMode</b></td>
        <td>string</td>
        <td>
          cachingMode is the Host Caching mode: None, Read Only, Read Write.<br/>
        </td>
        <td>false</td>
      </tr><tr>
        <td><b>fsType</b></td>
        <td>string</td>
        <td>
          fsType is Filesystem type to mount.
Must be a filesystem type supported by the host operating system.
Ex. "ext4", "xfs", "ntfs". Implicitly inferred to be "ext4" if unspecified.<br/>
          <br/>
            <i>Default</i>: ext4<br/>
        </td>
        <td>false</td>
      </tr><tr>
        <td><b>kind</b></td>
        <td>string</td>
        <td>
          kind expected values are Shared: multiple blob disks per storage account  Dedicated: single blob disk per storage account  Managed: azure managed data disk (only in managed availability set). defaults to shared<br/>
        </td>
        <td>false</td>
      </tr><tr>
        <td><b>readOnly</b></td>
        <td>boolean</td>
        <td>
          readOnly Defaults to false (read/write). ReadOnly here will force
the ReadOnly setting in VolumeMounts.<br/>
          <br/>
            <i>Default</i>: false<br/>
        </td>
        <td>false</td>
      </tr></tbody>
</table>


### Cluster.spec.manifests[index].azureFile
<sup><sup>[↩ Parent](#clusterspecmanifestsindex)</sup></sup>



azureFile represents an Azure File Service mount on the host and bind mount to the pod.
Deprecated: AzureFile is deprecated. All operations for the in-tree azureFile type
are redirected to the file.csi.azure.com CSI driver.

<table>
    <thead>
        <tr>
            <th>Name</th>
            <th>Type</th>
            <th>Description</th>
            <th>Required</th>
        </tr>
    </thead>
    <tbody><tr>
        <td><b>secretName</b></td>
        <td>string</td>
        <td>
          secretName is the  name of secret that contains Azure Storage Account Name and Key<br/>
        </td>
        <td>true</td>
      </tr><tr>
        <td><b>shareName</b></td>
        <td>string</td>
        <td>
          shareName is the azure share Name<br/>
        </td>
        <td>true</td>
      </tr><tr>
        <td><b>readOnly</b></td>
        <td>boolean</td>
        <td>
          readOnly defaults to false (read/write). ReadOnly here will force
the ReadOnly setting in VolumeMounts.<br/>
        </td>
        <td>false</td>
      </tr></tbody>
</table>


### Cluster.spec.manifests[index].cephfs
<sup><sup>[↩ Parent](#clusterspecmanifestsindex)</sup></sup>



cephFS represents a Ceph FS mount on the host that shares a pod's lifetime.
Deprecated: CephFS is deprecated and the in-tree cephfs type is no longer supported.

<table>
    <thead>
        <tr>
            <th>Name</th>
            <th>Type</th>
            <th>Description</th>
            <th>Required</th>
        </tr>
    </thead>
    <tbody><tr>
        <td><b>monitors</b></td>
        <td>[]string</td>
        <td>
          monitors is Required: Monitors is a collection of Ceph monitors
More info: https://examples.k8s.io/volumes/cephfs/README.md#how-to-use-it<br/>
        </td>
        <td>true</td>
      </tr><tr>
        <td><b>path</b></td>
        <td>string</td>
        <td>
          path is Optional: Used as the mounted root, rather than the full Ceph tree, default is /<br/>
        </td>
        <td>false</td>
      </tr><tr>
        <td><b>readOnly</b></td>
        <td>boolean</td>
        <td>
          readOnly is Optional: Defaults to false (read/write). ReadOnly here will force
the ReadOnly setting in VolumeMounts.
More info: https://examples.k8s.io/volumes/cephfs/README.md#how-to-use-it<br/>
        </td>
        <td>false</td>
      </tr><tr>
        <td><b>secretFile</b></td>
        <td>string</td>
        <td>
          secretFile is Optional: SecretFile is the path to key ring for User, default is /etc/ceph/user.secret
More info: https://examples.k8s.io/volumes/cephfs/README.md#how-to-use-it<br/>
        </td>
        <td>false</td>
      </tr><tr>
        <td><b><a href="#clusterspecmanifestsindexcephfssecretref">secretRef</a></b></td>
        <td>object</td>
        <td>
          secretRef is Optional: SecretRef is reference to the authentication secret for User, default is empty.
More info: https://examples.k8s.io/volumes/cephfs/README.md#how-to-use-it<br/>
        </td>
        <td>false</td>
      </tr><tr>
        <td><b>user</b></td>
        <td>string</td>
        <td>
          user is optional: User is the rados user name, default is admin
More info: https://examples.k8s.io/volumes/cephfs/README.md#how-to-use-it<br/>
        </td>
        <td>false</td>
      </tr></tbody>
</table>


### Cluster.spec.manifests[index].cephfs.secretRef
<sup><sup>[↩ Parent](#clusterspecmanifestsindexcephfs)</sup></sup>



secretRef is Optional: SecretRef is reference to the authentication secret for User, default is empty.
More info: https://examples.k8s.io/volumes/cephfs/README.md#how-to-use-it

<table>
    <thead>
        <tr>
            <th>Name</th>
            <th>Type</th>
            <th>Description</th>
            <th>Required</th>
        </tr>
    </thead>
    <tbody><tr>
        <td><b>name</b></td>
        <td>string</td>
        <td>
          Name of the referent.
This field is effectively required, but due to backwards compatibility is
allowed to be empty. Instances of this type with an empty value here are
almost certainly wrong.
More info: https://kubernetes.io/docs/concepts/overview/working-with-objects/names/#names<br/>
          <br/>
            <i>Default</i>: <br/>
        </td>
        <td>false</td>
      </tr></tbody>
</table>


### Cluster.spec.manifests[index].cinder
<sup><sup>[↩ Parent](#clusterspecmanifestsindex)</sup></sup>



cinder represents a cinder volume attached and mounted on kubelets host machine.
Deprecated: Cinder is deprecated. All operations for the in-tree cinder type
are redirected to the cinder.csi.openstack.org CSI driver.
More info: https://examples.k8s.io/mysql-cinder-pd/README.md

<table>
    <thead>
        <tr>
            <th>Name</th>
            <th>Type</th>
            <th>Description</th>
            <th>Required</th>
        </tr>
    </thead>
    <tbody><tr>
        <td><b>volumeID</b></td>
        <td>string</td>
        <td>
          volumeID used to identify the volume in cinder.
More info: https://examples.k8s.io/mysql-cinder-pd/README.md<br/>
        </td>
        <td>true</td>
      </tr><tr>
        <td><b>fsType</b></td>
        <td>string</td>
        <td>
          fsType is the filesystem type to mount.
Must be a filesystem type supported by the host operating system.
Examples: "ext4", "xfs", "ntfs". Implicitly inferred to be "ext4" if unspecified.
More info: https://examples.k8s.io/mysql-cinder-pd/README.md<br/>
        </td>
        <td>false</td>
      </tr><tr>
        <td><b>readOnly</b></td>
        <td>boolean</td>
        <td>
          readOnly defaults to false (read/write). ReadOnly here will force
the ReadOnly setting in VolumeMounts.
More info: https://examples.k8s.io/mysql-cinder-pd/README.md<br/>
        </td>
        <td>false</td>
      </tr><tr>
        <td><b><a href="#clusterspecmanifestsindexcindersecretref">secretRef</a></b></td>
        <td>object</td>
        <td>
          secretRef is optional: points to a secret object containing parameters used to connect
to OpenStack.<br/>
        </td>
        <td>false</td>
      </tr></tbody>
</table>


### Cluster.spec.manifests[index].cinder.secretRef
<sup><sup>[↩ Parent](#clusterspecmanifestsindexcinder)</sup></sup>



secretRef is optional: points to a secret object containing parameters used to connect
to OpenStack.

<table>
    <thead>
        <tr>
            <th>Name</th>
            <th>Type</th>
            <th>Description</th>
            <th>Required</th>
        </tr>
    </thead>
    <tbody><tr>
        <td><b>name</b></td>
        <td>string</td>
        <td>
          Name of the referent.
This field is effectively required, but due to backwards compatibility is
allowed to be empty. Instances of this type with an empty value here are
almost certainly wrong.
More info: https://kubernetes.io/docs/concepts/overview/working-with-objects/names/#names<br/>
          <br/>
            <i>Default</i>: <br/>
        </td>
        <td>false</td>
      </tr></tbody>
</table>


### Cluster.spec.manifests[index].configMap
<sup><sup>[↩ Parent](#clusterspecmanifestsindex)</sup></sup>



configMap represents a configMap that should populate this volume

<table>
    <thead>
        <tr>
            <th>Name</th>
            <th>Type</th>
            <th>Description</th>
            <th>Required</th>
        </tr>
    </thead>
    <tbody><tr>
        <td><b>defaultMode</b></td>
        <td>integer</td>
        <td>
          defaultMode is optional: mode bits used to set permissions on created files by default.
Must be an octal value between 0000 and 0777 or a decimal value between 0 and 511.
YAML accepts both octal and decimal values, JSON requires decimal values for mode bits.
Defaults to 0644.
Directories within the path are not affected by this setting.
This might be in conflict with other options that affect the file
mode, like fsGroup, and the result can be other mode bits set.<br/>
          <br/>
            <i>Format</i>: int32<br/>
        </td>
        <td>false</td>
      </tr><tr>
        <td><b><a href="#clusterspecmanifestsindexconfigmapitemsindex">items</a></b></td>
        <td>[]object</td>
        <td>
          items if unspecified, each key-value pair in the Data field of the referenced
ConfigMap will be projected into the volume as a file whose name is the
key and content is the value. If specified, the listed keys will be
projected into the specified paths, and unlisted keys will not be
present. If a key is specified which is not present in the ConfigMap,
the volume setup will error unless it is marked optional. Paths must be
relative and may not contain the '..' path or start with '..'.<br/>
        </td>
        <td>false</td>
      </tr><tr>
        <td><b>name</b></td>
        <td>string</td>
        <td>
          Name of the referent.
This field is effectively required, but due to backwards compatibility is
allowed to be empty. Instances of this type with an empty value here are
almost certainly wrong.
More info: https://kubernetes.io/docs/concepts/overview/working-with-objects/names/#names<br/>
          <br/>
            <i>Default</i>: <br/>
        </td>
        <td>false</td>
      </tr><tr>
        <td><b>optional</b></td>
        <td>boolean</td>
        <td>
          optional specify whether the ConfigMap or its keys must be defined<br/>
        </td>
        <td>false</td>
      </tr></tbody>
</table>


### Cluster.spec.manifests[index].configMap.items[index]
<sup><sup>[↩ Parent](#clusterspecmanifestsindexconfigmap)</sup></sup>



Maps a string key to a path within a volume.

<table>
    <thead>
        <tr>
            <th>Name</th>
            <th>Type</th>
            <th>Description</th>
            <th>Required</th>
        </tr>
    </thead>
    <tbody><tr>
        <td><b>key</b></td>
        <td>string</td>
        <td>
          key is the key to project.<br/>
        </td>
        <td>true</td>
      </tr><tr>
        <td><b>path</b></td>
        <td>string</td>
        <td>
          path is the relative path of the file to map the key to.
May not be an absolute path.
May not contain the path element '..'.
May not start with the string '..'.<br/>
        </td>
        <td>true</td>
      </tr><tr>
        <td><b>mode</b></td>
        <td>integer</td>
        <td>
          mode is Optional: mode bits used to set permissions on this file.
Must be an octal value between 0000 and 0777 or a decimal value between 0 and 511.
YAML accepts both octal and decimal values, JSON requires decimal values for mode bits.
If not specified, the volume defaultMode will be used.
This might be in conflict with other options that affect the file
mode, like fsGroup, and the result can be other mode bits set.<br/>
          <br/>
            <i>Format</i>: int32<br/>
        </td>
        <td>false</td>
      </tr></tbody>
</table>


### Cluster.spec.manifests[index].csi
<sup><sup>[↩ Parent](#clusterspecmanifestsindex)</sup></sup>



csi (Container Storage Interface) represents ephemeral storage that is handled by certain external CSI drivers.

<table>
    <thead>
        <tr>
            <th>Name</th>
            <th>Type</th>
            <th>Description</th>
            <th>Required</th>
        </tr>
    </thead>
    <tbody><tr>
        <td><b>driver</b></td>
        <td>string</td>
        <td>
          driver is the name of the CSI driver that handles this volume.
Consult with your admin for the correct name as registered in the cluster.<br/>
        </td>
        <td>true</td>
      </tr><tr>
        <td><b>fsType</b></td>
        <td>string</td>
        <td>
          fsType to mount. Ex. "ext4", "xfs", "ntfs".
If not provided, the empty value is passed to the associated CSI driver
which will determine the default filesystem to apply.<br/>
        </td>
        <td>false</td>
      </tr><tr>
        <td><b><a href="#clusterspecmanifestsindexcsinodepublishsecretref">nodePublishSecretRef</a></b></td>
        <td>object</td>
        <td>
          nodePublishSecretRef is a reference to the secret object containing
sensitive information to pass to the CSI driver to complete the CSI
NodePublishVolume and NodeUnpublishVolume calls.
This field is optional, and  may be empty if no secret is required. If the
secret object contains more than one secret, all secret references are passed.<br/>
        </td>
        <td>false</td>
      </tr><tr>
        <td><b>readOnly</b></td>
        <td>boolean</td>
        <td>
          readOnly specifies a read-only configuration for the volume.
Defaults to false (read/write).<br/>
        </td>
        <td>false</td>
      </tr><tr>
        <td><b>volumeAttributes</b></td>
        <td>map[string]string</td>
        <td>
          volumeAttributes stores driver-specific properties that are passed to the CSI
driver. Consult your driver's documentation for supported values.<br/>
        </td>
        <td>false</td>
      </tr></tbody>
</table>


### Cluster.spec.manifests[index].csi.nodePublishSecretRef
<sup><sup>[↩ Parent](#clusterspecmanifestsindexcsi)</sup></sup>



nodePublishSecretRef is a reference to the secret object containing
sensitive information to pass to the CSI driver to complete the CSI
NodePublishVolume and NodeUnpublishVolume calls.
This field is optional, and  may be empty if no secret is required. If the
secret object contains more than one secret, all secret references are passed.

<table>
    <thead>
        <tr>
            <th>Name</th>
            <th>Type</th>
            <th>Description</th>
            <th>Required</th>
        </tr>
    </thead>
    <tbody><tr>
        <td><b>name</b></td>
        <td>string</td>
        <td>
          Name of the referent.
This field is effectively required, but due to backwards compatibility is
allowed to be empty. Instances of this type with an empty value here are
almost certainly wrong.
More info: https://kubernetes.io/docs/concepts/overview/working-with-objects/names/#names<br/>
          <br/>
            <i>Default</i>: <br/>
        </td>
        <td>false</td>
      </tr></tbody>
</table>


### Cluster.spec.manifests[index].downwardAPI
<sup><sup>[↩ Parent](#clusterspecmanifestsindex)</sup></sup>



downwardAPI represents downward API about the pod that should populate this volume

<table>
    <thead>
        <tr>
            <th>Name</th>
            <th>Type</th>
            <th>Description</th>
            <th>Required</th>
        </tr>
    </thead>
    <tbody><tr>
        <td><b>defaultMode</b></td>
        <td>integer</td>
        <td>
          Optional: mode bits to use on created files by default. Must be a
Optional: mode bits used to set permissions on created files by default.
Must be an octal value between 0000 and 0777 or a decimal value between 0 and 511.
YAML accepts both octal and decimal values, JSON requires decimal values for mode bits.
Defaults to 0644.
Directories within the path are not affected by this setting.
This might be in conflict with other options that affect the file
mode, like fsGroup, and the result can be other mode bits set.<br/>
          <br/>
            <i>Format</i>: int32<br/>
        </td>
        <td>false</td>
      </tr><tr>
        <td><b><a href="#clusterspecmanifestsindexdownwardapiitemsindex">items</a></b></td>
        <td>[]object</td>
        <td>
          Items is a list of downward API volume file<br/>
        </td>
        <td>false</td>
      </tr></tbody>
</table>


### Cluster.spec.manifests[index].downwardAPI.items[index]
<sup><sup>[↩ Parent](#clusterspecmanifestsindexdownwardapi)</sup></sup>



DownwardAPIVolumeFile represents information to create the file containing the pod field

<table>
    <thead>
        <tr>
            <th>Name</th>
            <th>Type</th>
            <th>Description</th>
            <th>Required</th>
        </tr>
    </thead>
    <tbody><tr>
        <td><b>path</b></td>
        <td>string</td>
        <td>
          Required: Path is  the relative path name of the file to be created. Must not be absolute or contain the '..' path. Must be utf-8 encoded. The first item of the relative path must not start with '..'<br/>
        </td>
        <td>true</td>
      </tr><tr>
        <td><b><a href="#clusterspecmanifestsindexdownwardapiitemsindexfieldref">fieldRef</a></b></td>
        <td>object</td>
        <td>
          Required: Selects a field of the pod: only annotations, labels, name, namespace and uid are supported.<br/>
        </td>
        <td>false</td>
      </tr><tr>
        <td><b>mode</b></td>
        <td>integer</td>
        <td>
          Optional: mode bits used to set permissions on this file, must be an octal value
between 0000 and 0777 or a decimal value between 0 and 511.
YAML accepts both octal and decimal values, JSON requires decimal values for mode bits.
If not specified, the volume defaultMode will be used.
This might be in conflict with other options that affect the file
mode, like fsGroup, and the result can be other mode bits set.<br/>
          <br/>
            <i>Format</i>: int32<br/>
        </td>
        <td>false</td>
      </tr><tr>
        <td><b><a href="#clusterspecmanifestsindexdownwardapiitemsindexresourcefieldref">resourceFieldRef</a></b></td>
        <td>object</td>
        <td>
          Selects a resource of the container: only resources limits and requests
(limits.cpu, limits.memory, requests.cpu and requests.memory) are currently supported.<br/>
        </td>
        <td>false</td>
      </tr></tbody>
</table>


### Cluster.spec.manifests[index].downwardAPI.items[index].fieldRef
<sup><sup>[↩ Parent](#clusterspecmanifestsindexdownwardapiitemsindex)</sup></sup>



Required: Selects a field of the pod: only annotations, labels, name, namespace and uid are supported.

<table>
    <thead>
        <tr>
            <th>Name</th>
            <th>Type</th>
            <th>Description</th>
            <th>Required</th>
        </tr>
    </thead>
    <tbody><tr>
        <td><b>fieldPath</b></td>
        <td>string</td>
        <td>
          Path of the field to select in the specified API version.<br/>
        </td>
        <td>true</td>
      </tr><tr>
        <td><b>apiVersion</b></td>
        <td>string</td>
        <td>
          Version of the schema the FieldPath is written in terms of, defaults to "v1".<br/>
        </td>
        <td>false</td>
      </tr></tbody>
</table>


### Cluster.spec.manifests[index].downwardAPI.items[index].resourceFieldRef
<sup><sup>[↩ Parent](#clusterspecmanifestsindexdownwardapiitemsindex)</sup></sup>



Selects a resource of the container: only resources limits and requests
(limits.cpu, limits.memory, requests.cpu and requests.memory) are currently supported.

<table>
    <thead>
        <tr>
            <th>Name</th>
            <th>Type</th>
            <th>Description</th>
            <th>Required</th>
        </tr>
    </thead>
    <tbody><tr>
        <td><b>resource</b></td>
        <td>string</td>
        <td>
          Required: resource to select<br/>
        </td>
        <td>true</td>
      </tr><tr>
        <td><b>containerName</b></td>
        <td>string</td>
        <td>
          Container name: required for volumes, optional for env vars<br/>
        </td>
        <td>false</td>
      </tr><tr>
        <td><b>divisor</b></td>
        <td>int or string</td>
        <td>
          Specifies the output format of the exposed resources, defaults to "1"<br/>
        </td>
        <td>false</td>
      </tr></tbody>
</table>


### Cluster.spec.manifests[index].emptyDir
<sup><sup>[↩ Parent](#clusterspecmanifestsindex)</sup></sup>



emptyDir represents a temporary directory that shares a pod's lifetime.
More info: https://kubernetes.io/docs/concepts/storage/volumes#emptydir

<table>
    <thead>
        <tr>
            <th>Name</th>
            <th>Type</th>
            <th>Description</th>
            <th>Required</th>
        </tr>
    </thead>
    <tbody><tr>
        <td><b>medium</b></td>
        <td>string</td>
        <td>
          medium represents what type of storage medium should back this directory.
The default is "" which means to use the node's default medium.
Must be an empty string (default) or Memory.
More info: https://kubernetes.io/docs/concepts/storage/volumes#emptydir<br/>
        </td>
        <td>false</td>
      </tr><tr>
        <td><b>sizeLimit</b></td>
        <td>int or string</td>
        <td>
          sizeLimit is the total amount of local storage required for this EmptyDir volume.
The size limit is also applicable for memory medium.
The maximum usage on memory medium EmptyDir would be the minimum value between
the SizeLimit specified here and the sum of memory limits of all containers in a pod.
The default is nil which means that the limit is undefined.
More info: https://kubernetes.io/docs/concepts/storage/volumes#emptydir<br/>
        </td>
        <td>false</td>
      </tr></tbody>
</table>


### Cluster.spec.manifests[index].ephemeral
<sup><sup>[↩ Parent](#clusterspecmanifestsindex)</sup></sup>



ephemeral represents a volume that is handled by a cluster storage driver.
The volume's lifecycle is tied to the pod that defines it - it will be created before the pod starts,
and deleted when the pod is removed.

Use this if:
a) the volume is only needed while the pod runs,
b) features of normal volumes like restoring from snapshot or capacity
   tracking are needed,
c) the storage driver is specified through a storage class, and
d) the storage driver supports dynamic volume provisioning through
   a PersistentVolumeClaim (see EphemeralVolumeSource for more
   information on the connection between this volume type
   and PersistentVolumeClaim).

Use PersistentVolumeClaim or one of the vendor-specific
APIs for volumes that persist for longer than the lifecycle
of an individual pod.

Use CSI for light-weight local ephemeral volumes if the CSI driver is meant to
be used that way - see the documentation of the driver for
more information.

A pod can use both types of ephemeral volumes and
persistent volumes at the same time.

<table>
    <thead>
        <tr>
            <th>Name</th>
            <th>Type</th>
            <th>Description</th>
            <th>Required</th>
        </tr>
    </thead>
    <tbody><tr>
        <td><b><a href="#clusterspecmanifestsindexephemeralvolumeclaimtemplate">volumeClaimTemplate</a></b></td>
        <td>object</td>
        <td>
          Will be used to create a stand-alone PVC to provision the volume.
The pod in which this EphemeralVolumeSource is embedded will be the
owner of the PVC, i.e. the PVC will be deleted together with the
pod.  The name of the PVC will be `<pod name>-<volume name>` where
`<volume name>` is the name from the `PodSpec.Volumes` array
entry. Pod validation will reject the pod if the concatenated name
is not valid for a PVC (for example, too long).

An existing PVC with that name that is not owned by the pod
will *not* be used for the pod to avoid using an unrelated
volume by mistake. Starting the pod is then blocked until
the unrelated PVC is removed. If such a pre-created PVC is
meant to be used by the pod, the PVC has to updated with an
owner reference to the pod once the pod exists. Normally
this should not be necessary, but it may be useful when
manually reconstructing a broken cluster.

This field is read-only and no changes will be made by Kubernetes
to the PVC after it has been created.

Required, must not be nil.<br/>
        </td>
        <td>false</td>
      </tr></tbody>
</table>


### Cluster.spec.manifests[index].ephemeral.volumeClaimTemplate
<sup><sup>[↩ Parent](#clusterspecmanifestsindexephemeral)</sup></sup>



Will be used to create a stand-alone PVC to provision the volume.
The pod in which this EphemeralVolumeSource is embedded will be the
owner of the PVC, i.e. the PVC will be deleted together with the
pod.  The name of the PVC will be `<pod name>-<volume name>` where
`<volume name>` is the name from the `PodSpec.Volumes` array
entry. Pod validation will reject the pod if the concatenated name
is not valid for a PVC (for example, too long).

An existing PVC with that name that is not owned by the pod
will *not* be used for the pod to avoid using an unrelated
volume by mistake. Starting the pod is then blocked until
the unrelated PVC is removed. If such a pre-created PVC is
meant to be used by the pod, the PVC has to updated with an
owner reference to the pod once the pod exists. Normally
this should not be necessary, but it may be useful when
manually reconstructing a broken cluster.

This field is read-only and no changes will be made by Kubernetes
to the PVC after it has been created.

Required, must not be nil.

<table>
    <thead>
        <tr>
            <th>Name</th>
            <th>Type</th>
            <th>Description</th>
            <th>Required</th>
        </tr>
    </thead>
    <tbody><tr>
        <td><b><a href="#clusterspecmanifestsindexephemeralvolumeclaimtemplatespec">spec</a></b></td>
        <td>object</td>
        <td>
          The specification for the PersistentVolumeClaim. The entire content is
copied unchanged into the PVC that gets created from this
template. The same fields as in a PersistentVolumeClaim
are also valid here.<br/>
        </td>
        <td>true</td>
      </tr><tr>
        <td><b><a href="#clusterspecmanifestsindexephemeralvolumeclaimtemplatemetadata">metadata</a></b></td>
        <td>object</td>
        <td>
          May contain labels and annotations that will be copied into the PVC
when creating it. No other fields are allowed and will be rejected during
validation.<br/>
        </td>
        <td>false</td>
      </tr></tbody>
</table>


### Cluster.spec.manifests[index].ephemeral.volumeClaimTemplate.spec
<sup><sup>[↩ Parent](#clusterspecmanifestsindexephemeralvolumeclaimtemplate)</sup></sup>



The specification for the PersistentVolumeClaim. The entire content is
copied unchanged into the PVC that gets created from this
template. The same fields as in a PersistentVolumeClaim
are also valid here.

<table>
    <thead>
        <tr>
            <th>Name</th>
            <th>Type</th>
            <th>Description</th>
            <th>Required</th>
        </tr>
    </thead>
    <tbody><tr>
        <td><b>accessModes</b></td>
        <td>[]string</td>
        <td>
          accessModes contains the desired access modes the volume should have.
More info: https://kubernetes.io/docs/concepts/storage/persistent-volumes#access-modes-1<br/>
        </td>
        <td>false</td>
      </tr><tr>
        <td><b><a href="#clusterspecmanifestsindexephemeralvolumeclaimtemplatespecdatasource">dataSource</a></b></td>
        <td>object</td>
        <td>
          dataSource field can be used to specify either:
* An existing VolumeSnapshot object (snapshot.storage.k8s.io/VolumeSnapshot)
* An existing PVC (PersistentVolumeClaim)
If the provisioner or an external controller can support the specified data source,
it will create a new volume based on the contents of the specified data source.
When the AnyVolumeDataSource feature gate is enabled, dataSource contents will be copied to dataSourceRef,
and dataSourceRef contents will be copied to dataSource when dataSourceRef.namespace is not specified.
If the namespace is specified, then dataSourceRef will not be copied to dataSource.<br/>
        </td>
        <td>false</td>
      </tr><tr>
        <td><b><a href="#clusterspecmanifestsindexephemeralvolumeclaimtemplatespecdatasourceref">dataSourceRef</a></b></td>
        <td>object</td>
        <td>
          dataSourceRef specifies the object from which to populate the volume with data, if a non-empty
volume is desired. This may be any object from a non-empty API group (non
core object) or a PersistentVolumeClaim object.
When this field is specified, volume binding will only succeed if the type of
the specified object matches some installed volume populator or dynamic
provisioner.
This field will replace the functionality of the dataSource field and as such
if both fields are non-empty, they must have the same value. For backwards
compatibility, when namespace isn't specified in dataSourceRef,
both fields (dataSource and dataSourceRef) will be set to the same
value automatically if one of them is empty and the other is non-empty.
When namespace is specified in dataSourceRef,
dataSource isn't set to the same value and must be empty.
There are three important differences between dataSource and dataSourceRef:
* While dataSource only allows two specific types of objects, dataSourceRef
  allows any non-core object, as well as PersistentVolumeClaim objects.
* While dataSource ignores disallowed values (dropping them), dataSourceRef
  preserves all values, and generates an error if a disallowed value is
  specified.
* While dataSource only allows local objects, dataSourceRef allows objects
  in any namespaces.
(Beta) Using this field requires the AnyVolumeDataSource feature gate to be enabled.
(Alpha) Using the namespace field of dataSourceRef requires the CrossNamespaceVolumeDataSource feature gate to be enabled.<br/>
        </td>
        <td>false</td>
      </tr><tr>
        <td><b><a href="#clusterspecmanifestsindexephemeralvolumeclaimtemplatespecresources">resources</a></b></td>
        <td>object</td>
        <td>
          resources represents the minimum resources the volume should have.
If RecoverVolumeExpansionFailure feature is enabled users are allowed to specify resource requirements
that are lower than previous value but must still be higher than capacity recorded in the
status field of the claim.
More info: https://kubernetes.io/docs/concepts/storage/persistent-volumes#resources<br/>
        </td>
        <td>false</td>
      </tr><tr>
        <td><b><a href="#clusterspecmanifestsindexephemeralvolumeclaimtemplatespecselector">selector</a></b></td>
        <td>object</td>
        <td>
          selector is a label query over volumes to consider for binding.<br/>
        </td>
        <td>false</td>
      </tr><tr>
        <td><b>storageClassName</b></td>
        <td>string</td>
        <td>
          storageClassName is the name of the StorageClass required by the claim.
More info: https://kubernetes.io/docs/concepts/storage/persistent-volumes#class-1<br/>
        </td>
        <td>false</td>
      </tr><tr>
        <td><b>volumeAttributesClassName</b></td>
        <td>string</td>
        <td>
          volumeAttributesClassName may be used to set the VolumeAttributesClass used by this claim.
If specified, the CSI driver will create or update the volume with the attributes defined
in the corresponding VolumeAttributesClass. This has a different purpose than storageClassName,
it can be changed after the claim is created. An empty string value means that no VolumeAttributesClass
will be applied to the claim but it's not allowed to reset this field to empty string once it is set.
If unspecified and the PersistentVolumeClaim is unbound, the default VolumeAttributesClass
will be set by the persistentvolume controller if it exists.
If the resource referred to by volumeAttributesClass does not exist, this PersistentVolumeClaim will be
set to a Pending state, as reflected by the modifyVolumeStatus field, until such as a resource
exists.
More info: https://kubernetes.io/docs/concepts/storage/volume-attributes-classes/
(Beta) Using this field requires the VolumeAttributesClass feature gate to be enabled (off by default).<br/>
        </td>
        <td>false</td>
      </tr><tr>
        <td><b>volumeMode</b></td>
        <td>string</td>
        <td>
          volumeMode defines what type of volume is required by the claim.
Value of Filesystem is implied when not included in claim spec.<br/>
        </td>
        <td>false</td>
      </tr><tr>
        <td><b>volumeName</b></td>
        <td>string</td>
        <td>
          volumeName is the binding reference to the PersistentVolume backing this claim.<br/>
        </td>
        <td>false</td>
      </tr></tbody>
</table>


### Cluster.spec.manifests[index].ephemeral.volumeClaimTemplate.spec.dataSource
<sup><sup>[↩ Parent](#clusterspecmanifestsindexephemeralvolumeclaimtemplatespec)</sup></sup>



dataSource field can be used to specify either:
* An existing VolumeSnapshot object (snapshot.storage.k8s.io/VolumeSnapshot)
* An existing PVC (PersistentVolumeClaim)
If the provisioner or an external controller can support the specified data source,
it will create a new volume based on the contents of the specified data source.
When the AnyVolumeDataSource feature gate is enabled, dataSource contents will be copied to dataSourceRef,
and dataSourceRef contents will be copied to dataSource when dataSourceRef.namespace is not specified.
If the namespace is specified, then dataSourceRef will not be copied to dataSource.

<table>
    <thead>
        <tr>
            <th>Name</th>
            <th>Type</th>
            <th>Description</th>
            <th>Required</th>
        </tr>
    </thead>
    <tbody><tr>
        <td><b>kind</b></td>
        <td>string</td>
        <td>
          Kind is the type of resource being referenced<br/>
        </td>
        <td>true</td>
      </tr><tr>
        <td><b>name</b></td>
        <td>string</td>
        <td>
          Name is the name of resource being referenced<br/>
        </td>
        <td>true</td>
      </tr><tr>
        <td><b>apiGroup</b></td>
        <td>string</td>
        <td>
          APIGroup is the group for the resource being referenced.
If APIGroup is not specified, the specified Kind must be in the core API group.
For any other third-party types, APIGroup is required.<br/>
        </td>
        <td>false</td>
      </tr></tbody>
</table>


### Cluster.spec.manifests[index].ephemeral.volumeClaimTemplate.spec.dataSourceRef
<sup><sup>[↩ Parent](#clusterspecmanifestsindexephemeralvolumeclaimtemplatespec)</sup></sup>



dataSourceRef specifies the object from which to populate the volume with data, if a non-empty
volume is desired. This may be any object from a non-empty API group (non
core object) or a PersistentVolumeClaim object.
When this field is specified, volume binding will only succeed if the type of
the specified object matches some installed volume populator or dynamic
provisioner.
This field will replace the functionality of the dataSource field and as such
if both fields are non-empty, they must have the same value. For backwards
compatibility, when namespace isn't specified in dataSourceRef,
both fields (dataSource and dataSourceRef) will be set to the same
value automatically if one of them is empty and the other is non-empty.
When namespace is specified in dataSourceRef,
dataSource isn't set to the same value and must be empty.
There are three important differences between dataSource and dataSourceRef:
* While dataSource only allows two specific types of objects, dataSourceRef
  allows any non-core object, as well as PersistentVolumeClaim objects.
* While dataSource ignores disallowed values (dropping them), dataSourceRef
  preserves all values, and generates an error if a disallowed value is
  specified.
* While dataSource only allows local objects, dataSourceRef allows objects
  in any namespaces.
(Beta) Using this field requires the AnyVolumeDataSource feature gate to be enabled.
(Alpha) Using the namespace field of dataSourceRef requires the CrossNamespaceVolumeDataSource feature gate to be enabled.

<table>
    <thead>
        <tr>
            <th>Name</th>
            <th>Type</th>
            <th>Description</th>
            <th>Required</th>
        </tr>
    </thead>
    <tbody><tr>
        <td><b>kind</b></td>
        <td>string</td>
        <td>
          Kind is the type of resource being referenced<br/>
        </td>
        <td>true</td>
      </tr><tr>
        <td><b>name</b></td>
        <td>string</td>
        <td>
          Name is the name of resource being referenced<br/>
        </td>
        <td>true</td>
      </tr><tr>
        <td><b>apiGroup</b></td>
        <td>string</td>
        <td>
          APIGroup is the group for the resource being referenced.
If APIGroup is not specified, the specified Kind must be in the core API group.
For any other third-party types, APIGroup is required.<br/>
        </td>
        <td>false</td>
      </tr><tr>
        <td><b>namespace</b></td>
        <td>string</td>
        <td>
          Namespace is the namespace of resource being referenced
Note that when a namespace is specified, a gateway.networking.k8s.io/ReferenceGrant object is required in the referent namespace to allow that namespace's owner to accept the reference. See the ReferenceGrant documentation for details.
(Alpha) This field requires the CrossNamespaceVolumeDataSource feature gate to be enabled.<br/>
        </td>
        <td>false</td>
      </tr></tbody>
</table>


### Cluster.spec.manifests[index].ephemeral.volumeClaimTemplate.spec.resources
<sup><sup>[↩ Parent](#clusterspecmanifestsindexephemeralvolumeclaimtemplatespec)</sup></sup>



resources represents the minimum resources the volume should have.
If RecoverVolumeExpansionFailure feature is enabled users are allowed to specify resource requirements
that are lower than previous value but must still be higher than capacity recorded in the
status field of the claim.
More info: https://kubernetes.io/docs/concepts/storage/persistent-volumes#resources

<table>
    <thead>
        <tr>
            <th>Name</th>
            <th>Type</th>
            <th>Description</th>
            <th>Required</th>
        </tr>
    </thead>
    <tbody><tr>
        <td><b>limits</b></td>
        <td>map[string]int or string</td>
        <td>
          Limits describes the maximum amount of compute resources allowed.
More info: https://kubernetes.io/docs/concepts/configuration/manage-resources-containers/<br/>
        </td>
        <td>false</td>
      </tr><tr>
        <td><b>requests</b></td>
        <td>map[string]int or string</td>
        <td>
          Requests describes the minimum amount of compute resources required.
If Requests is omitted for a container, it defaults to Limits if that is explicitly specified,
otherwise to an implementation-defined value. Requests cannot exceed Limits.
More info: https://kubernetes.io/docs/concepts/configuration/manage-resources-containers/<br/>
        </td>
        <td>false</td>
      </tr></tbody>
</table>


### Cluster.spec.manifests[index].ephemeral.volumeClaimTemplate.spec.selector
<sup><sup>[↩ Parent](#clusterspecmanifestsindexephemeralvolumeclaimtemplatespec)</sup></sup>



selector is a label query over volumes to consider for binding.

<table>
    <thead>
        <tr>
            <th>Name</th>
            <th>Type</th>
            <th>Description</th>
            <th>Required</th>
        </tr>
    </thead>
    <tbody><tr>
        <td><b><a href="#clusterspecmanifestsindexephemeralvolumeclaimtemplatespecselectormatchexpressionsindex">matchExpressions</a></b></td>
        <td>[]object</td>
        <td>
          matchExpressions is a list of label selector requirements. The requirements are ANDed.<br/>
        </td>
        <td>false</td>
      </tr><tr>
        <td><b>matchLabels</b></td>
        <td>map[string]string</td>
        <td>
          matchLabels is a map of {key,value} pairs. A single {key,value} in the matchLabels
map is equivalent to an element of matchExpressions, whose key field is "key", the
operator is "In", and the values array contains only "value". The requirements are ANDed.<br/>
        </td>
        <td>false</td>
      </tr></tbody>
</table>


### Cluster.spec.manifests[index].ephemeral.volumeClaimTemplate.spec.selector.matchExpressions[index]
<sup><sup>[↩ Parent](#clusterspecmanifestsindexephemeralvolumeclaimtemplatespecselector)</sup></sup>



A label selector requirement is a selector that contains values, a key, and an operator that
relates the key and values.

<table>
    <thead>
        <tr>
            <th>Name</th>
            <th>Type</th>
            <th>Description</th>
            <th>Required</th>
        </tr>
    </thead>
    <tbody><tr>
        <td><b>key</b></td>
        <td>string</td>
        <td>
          key is the label key that the selector applies to.<br/>
        </td>
        <td>true</td>
      </tr><tr>
        <td><b>operator</b></td>
        <td>string</td>
        <td>
          operator represents a key's relationship to a set of values.
Valid operators are In, NotIn, Exists and DoesNotExist.<br/>
        </td>
        <td>true</td>
      </tr><tr>
        <td><b>values</b></td>
        <td>[]string</td>
        <td>
          values is an array of string values. If the operator is In or NotIn,
the values array must be non-empty. If the operator is Exists or DoesNotExist,
the values array must be empty. This array is replaced during a strategic
merge patch.<br/>
        </td>
        <td>false</td>
      </tr></tbody>
</table>


### Cluster.spec.manifests[index].ephemeral.volumeClaimTemplate.metadata
<sup><sup>[↩ Parent](#clusterspecmanifestsindexephemeralvolumeclaimtemplate)</sup></sup>



May contain labels and annotations that will be copied into the PVC
when creating it. No other fields are allowed and will be rejected during
validation.

<table>
    <thead>
        <tr>
            <th>Name</th>
            <th>Type</th>
            <th>Description</th>
            <th>Required</th>
        </tr>
    </thead>
    <tbody><tr>
        <td><b>annotations</b></td>
        <td>map[string]string</td>
        <td>
          <br/>
        </td>
        <td>false</td>
      </tr><tr>
        <td><b>finalizers</b></td>
        <td>[]string</td>
        <td>
          <br/>
        </td>
        <td>false</td>
      </tr><tr>
        <td><b>labels</b></td>
        <td>map[string]string</td>
        <td>
          <br/>
        </td>
        <td>false</td>
      </tr><tr>
        <td><b>name</b></td>
        <td>string</td>
        <td>
          <br/>
        </td>
        <td>false</td>
      </tr><tr>
        <td><b>namespace</b></td>
        <td>string</td>
        <td>
          <br/>
        </td>
        <td>false</td>
      </tr></tbody>
</table>


### Cluster.spec.manifests[index].fc
<sup><sup>[↩ Parent](#clusterspecmanifestsindex)</sup></sup>



fc represents a Fibre Channel resource that is attached to a kubelet's host machine and then exposed to the pod.

<table>
    <thead>
        <tr>
            <th>Name</th>
            <th>Type</th>
            <th>Description</th>
            <th>Required</th>
        </tr>
    </thead>
    <tbody><tr>
        <td><b>fsType</b></td>
        <td>string</td>
        <td>
          fsType is the filesystem type to mount.
Must be a filesystem type supported by the host operating system.
Ex. "ext4", "xfs", "ntfs". Implicitly inferred to be "ext4" if unspecified.<br/>
        </td>
        <td>false</td>
      </tr><tr>
        <td><b>lun</b></td>
        <td>integer</td>
        <td>
          lun is Optional: FC target lun number<br/>
          <br/>
            <i>Format</i>: int32<br/>
        </td>
        <td>false</td>
      </tr><tr>
        <td><b>readOnly</b></td>
        <td>boolean</td>
        <td>
          readOnly is Optional: Defaults to false (read/write). ReadOnly here will force
the ReadOnly setting in VolumeMounts.<br/>
        </td>
        <td>false</td>
      </tr><tr>
        <td><b>targetWWNs</b></td>
        <td>[]string</td>
        <td>
          targetWWNs is Optional: FC target worldwide names (WWNs)<br/>
        </td>
        <td>false</td>
      </tr><tr>
        <td><b>wwids</b></td>
        <td>[]string</td>
        <td>
          wwids Optional: FC volume world wide identifiers (wwids)
Either wwids or combination of targetWWNs and lun must be set, but not both simultaneously.<br/>
        </td>
        <td>false</td>
      </tr></tbody>
</table>


### Cluster.spec.manifests[index].flexVolume
<sup><sup>[↩ Parent](#clusterspecmanifestsindex)</sup></sup>



flexVolume represents a generic volume resource that is
provisioned/attached using an exec based plugin.
Deprecated: FlexVolume is deprecated. Consider using a CSIDriver instead.

<table>
    <thead>
        <tr>
            <th>Name</th>
            <th>Type</th>
            <th>Description</th>
            <th>Required</th>
        </tr>
    </thead>
    <tbody><tr>
        <td><b>driver</b></td>
        <td>string</td>
        <td>
          driver is the name of the driver to use for this volume.<br/>
        </td>
        <td>true</td>
      </tr><tr>
        <td><b>fsType</b></td>
        <td>string</td>
        <td>
          fsType is the filesystem type to mount.
Must be a filesystem type supported by the host operating system.
Ex. "ext4", "xfs", "ntfs". The default filesystem depends on FlexVolume script.<br/>
        </td>
        <td>false</td>
      </tr><tr>
        <td><b>options</b></td>
        <td>map[string]string</td>
        <td>
          options is Optional: this field holds extra command options if any.<br/>
        </td>
        <td>false</td>
      </tr><tr>
        <td><b>readOnly</b></td>
        <td>boolean</td>
        <td>
          readOnly is Optional: defaults to false (read/write). ReadOnly here will force
the ReadOnly setting in VolumeMounts.<br/>
        </td>
        <td>false</td>
      </tr><tr>
        <td><b><a href="#clusterspecmanifestsindexflexvolumesecretref">secretRef</a></b></td>
        <td>object</td>
        <td>
          secretRef is Optional: secretRef is reference to the secret object containing
sensitive information to pass to the plugin scripts. This may be
empty if no secret object is specified. If the secret object
contains more than one secret, all secrets are passed to the plugin
scripts.<br/>
        </td>
        <td>false</td>
      </tr></tbody>
</table>


### Cluster.spec.manifests[index].flexVolume.secretRef
<sup><sup>[↩ Parent](#clusterspecmanifestsindexflexvolume)</sup></sup>



secretRef is Optional: secretRef is reference to the secret object containing
sensitive information to pass to the plugin scripts. This may be
empty if no secret object is specified. If the secret object
contains more than one secret, all secrets are passed to the plugin
scripts.

<table>
    <thead>
        <tr>
            <th>Name</th>
            <th>Type</th>
            <th>Description</th>
            <th>Required</th>
        </tr>
    </thead>
    <tbody><tr>
        <td><b>name</b></td>
        <td>string</td>
        <td>
          Name of the referent.
This field is effectively required, but due to backwards compatibility is
allowed to be empty. Instances of this type with an empty value here are
almost certainly wrong.
More info: https://kubernetes.io/docs/concepts/overview/working-with-objects/names/#names<br/>
          <br/>
            <i>Default</i>: <br/>
        </td>
        <td>false</td>
      </tr></tbody>
</table>


### Cluster.spec.manifests[index].flocker
<sup><sup>[↩ Parent](#clusterspecmanifestsindex)</sup></sup>



flocker represents a Flocker volume attached to a kubelet's host machine. This depends on the Flocker control service being running.
Deprecated: Flocker is deprecated and the in-tree flocker type is no longer supported.

<table>
    <thead>
        <tr>
            <th>Name</th>
            <th>Type</th>
            <th>Description</th>
            <th>Required</th>
        </tr>
    </thead>
    <tbody><tr>
        <td><b>datasetName</b></td>
        <td>string</td>
        <td>
          datasetName is Name of the dataset stored as metadata -> name on the dataset for Flocker
should be considered as deprecated<br/>
        </td>
        <td>false</td>
      </tr><tr>
        <td><b>datasetUUID</b></td>
        <td>string</td>
        <td>
          datasetUUID is the UUID of the dataset. This is unique identifier of a Flocker dataset<br/>
        </td>
        <td>false</td>
      </tr></tbody>
</table>


### Cluster.spec.manifests[index].gcePersistentDisk
<sup><sup>[↩ Parent](#clusterspecmanifestsindex)</sup></sup>



gcePersistentDisk represents a GCE Disk resource that is attached to a
kubelet's host machine and then exposed to the pod.
Deprecated: GCEPersistentDisk is deprecated. All operations for the in-tree
gcePersistentDisk type are redirected to the pd.csi.storage.gke.io CSI driver.
More info: https://kubernetes.io/docs/concepts/storage/volumes#gcepersistentdisk

<table>
    <thead>
        <tr>
            <th>Name</th>
            <th>Type</th>
            <th>Description</th>
            <th>Required</th>
        </tr>
    </thead>
    <tbody><tr>
        <td><b>pdName</b></td>
        <td>string</td>
        <td>
          pdName is unique name of the PD resource in GCE. Used to identify the disk in GCE.
More info: https://kubernetes.io/docs/concepts/storage/volumes#gcepersistentdisk<br/>
        </td>
        <td>true</td>
      </tr><tr>
        <td><b>fsType</b></td>
        <td>string</td>
        <td>
          fsType is filesystem type of the volume that you want to mount.
Tip: Ensure that the filesystem type is supported by the host operating system.
Examples: "ext4", "xfs", "ntfs". Implicitly inferred to be "ext4" if unspecified.
More info: https://kubernetes.io/docs/concepts/storage/volumes#gcepersistentdisk<br/>
        </td>
        <td>false</td>
      </tr><tr>
        <td><b>partition</b></td>
        <td>integer</td>
        <td>
          partition is the partition in the volume that you want to mount.
If omitted, the default is to mount by volume name.
Examples: For volume /dev/sda1, you specify the partition as "1".
Similarly, the volume partition for /dev/sda is "0" (or you can leave the property empty).
More info: https://kubernetes.io/docs/concepts/storage/volumes#gcepersistentdisk<br/>
          <br/>
            <i>Format</i>: int32<br/>
        </td>
        <td>false</td>
      </tr><tr>
        <td><b>readOnly</b></td>
        <td>boolean</td>
        <td>
          readOnly here will force the ReadOnly setting in VolumeMounts.
Defaults to false.
More info: https://kubernetes.io/docs/concepts/storage/volumes#gcepersistentdisk<br/>
        </td>
        <td>false</td>
      </tr></tbody>
</table>


### Cluster.spec.manifests[index].gitRepo
<sup><sup>[↩ Parent](#clusterspecmanifestsindex)</sup></sup>



gitRepo represents a git repository at a particular revision.
Deprecated: GitRepo is deprecated. To provision a container with a git repo, mount an
EmptyDir into an InitContainer that clones the repo using git, then mount the EmptyDir
into the Pod's container.

<table>
    <thead>
        <tr>
            <th>Name</th>
            <th>Type</th>
            <th>Description</th>
            <th>Required</th>
        </tr>
    </thead>
    <tbody><tr>
        <td><b>repository</b></td>
        <td>string</td>
        <td>
          repository is the URL<br/>
        </td>
        <td>true</td>
      </tr><tr>
        <td><b>directory</b></td>
        <td>string</td>
        <td>
          directory is the target directory name.
Must not contain or start with '..'.  If '.' is supplied, the volume directory will be the
git repository.  Otherwise, if specified, the volume will contain the git repository in
the subdirectory with the given name.<br/>
        </td>
        <td>false</td>
      </tr><tr>
        <td><b>revision</b></td>
        <td>string</td>
        <td>
          revision is the commit hash for the specified revision.<br/>
        </td>
        <td>false</td>
      </tr></tbody>
</table>


### Cluster.spec.manifests[index].glusterfs
<sup><sup>[↩ Parent](#clusterspecmanifestsindex)</sup></sup>



glusterfs represents a Glusterfs mount on the host that shares a pod's lifetime.
Deprecated: Glusterfs is deprecated and the in-tree glusterfs type is no longer supported.
More info: https://examples.k8s.io/volumes/glusterfs/README.md

<table>
    <thead>
        <tr>
            <th>Name</th>
            <th>Type</th>
            <th>Description</th>
            <th>Required</th>
        </tr>
    </thead>
    <tbody><tr>
        <td><b>endpoints</b></td>
        <td>string</td>
        <td>
          endpoints is the endpoint name that details Glusterfs topology.
More info: https://examples.k8s.io/volumes/glusterfs/README.md#create-a-pod<br/>
        </td>
        <td>true</td>
      </tr><tr>
        <td><b>path</b></td>
        <td>string</td>
        <td>
          path is the Glusterfs volume path.
More info: https://examples.k8s.io/volumes/glusterfs/README.md#create-a-pod<br/>
        </td>
        <td>true</td>
      </tr><tr>
        <td><b>readOnly</b></td>
        <td>boolean</td>
        <td>
          readOnly here will force the Glusterfs volume to be mounted with read-only permissions.
Defaults to false.
More info: https://examples.k8s.io/volumes/glusterfs/README.md#create-a-pod<br/>
        </td>
        <td>false</td>
      </tr></tbody>
</table>


### Cluster.spec.manifests[index].hostPath
<sup><sup>[↩ Parent](#clusterspecmanifestsindex)</sup></sup>



hostPath represents a pre-existing file or directory on the host
machine that is directly exposed to the container. This is generally
used for system agents or other privileged things that are allowed
to see the host machine. Most containers will NOT need this.
More info: https://kubernetes.io/docs/concepts/storage/volumes#hostpath

<table>
    <thead>
        <tr>
            <th>Name</th>
            <th>Type</th>
            <th>Description</th>
            <th>Required</th>
        </tr>
    </thead>
    <tbody><tr>
        <td><b>path</b></td>
        <td>string</td>
        <td>
          path of the directory on the host.
If the path is a symlink, it will follow the link to the real path.
More info: https://kubernetes.io/docs/concepts/storage/volumes#hostpath<br/>
        </td>
        <td>true</td>
      </tr><tr>
        <td><b>type</b></td>
        <td>string</td>
        <td>
          type for HostPath Volume
Defaults to ""
More info: https://kubernetes.io/docs/concepts/storage/volumes#hostpath<br/>
        </td>
        <td>false</td>
      </tr></tbody>
</table>


### Cluster.spec.manifests[index].image
<sup><sup>[↩ Parent](#clusterspecmanifestsindex)</sup></sup>



image represents an OCI object (a container image or artifact) pulled and mounted on the kubelet's host machine.
The volume is resolved at pod startup depending on which PullPolicy value is provided:

- Always: the kubelet always attempts to pull the reference. Container creation will fail If the pull fails.
- Never: the kubelet never pulls the reference and only uses a local image or artifact. Container creation will fail if the reference isn't present.
- IfNotPresent: the kubelet pulls if the reference isn't already present on disk. Container creation will fail if the reference isn't present and the pull fails.

The volume gets re-resolved if the pod gets deleted and recreated, which means that new remote content will become available on pod recreation.
A failure to resolve or pull the image during pod startup will block containers from starting and may add significant latency. Failures will be retried using normal volume backoff and will be reported on the pod reason and message.
The types of objects that may be mounted by this volume are defined by the container runtime implementation on a host machine and at minimum must include all valid types supported by the container image field.
The OCI object gets mounted in a single directory (spec.containers[*].volumeMounts.mountPath) by merging the manifest layers in the same way as for container images.
The volume will be mounted read-only (ro) and non-executable files (noexec).
Sub path mounts for containers are not supported (spec.containers[*].volumeMounts.subpath).
The field spec.securityContext.fsGroupChangePolicy has no effect on this volume type.

<table>
    <thead>
        <tr>
            <th>Name</th>
            <th>Type</th>
            <th>Description</th>
            <th>Required</th>
        </tr>
    </thead>
    <tbody><tr>
        <td><b>pullPolicy</b></td>
        <td>string</td>
        <td>
          Policy for pulling OCI objects. Possible values are:
Always: the kubelet always attempts to pull the reference. Container creation will fail If the pull fails.
Never: the kubelet never pulls the reference and only uses a local image or artifact. Container creation will fail if the reference isn't present.
IfNotPresent: the kubelet pulls if the reference isn't already present on disk. Container creation will fail if the reference isn't present and the pull fails.
Defaults to Always if :latest tag is specified, or IfNotPresent otherwise.<br/>
        </td>
        <td>false</td>
      </tr><tr>
        <td><b>reference</b></td>
        <td>string</td>
        <td>
          Required: Image or artifact reference to be used.
Behaves in the same way as pod.spec.containers[*].image.
Pull secrets will be assembled in the same way as for the container image by looking up node credentials, SA image pull secrets, and pod spec image pull secrets.
More info: https://kubernetes.io/docs/concepts/containers/images
This field is optional to allow higher level config management to default or override
container images in workload controllers like Deployments and StatefulSets.<br/>
        </td>
        <td>false</td>
      </tr></tbody>
</table>


### Cluster.spec.manifests[index].iscsi
<sup><sup>[↩ Parent](#clusterspecmanifestsindex)</sup></sup>



iscsi represents an ISCSI Disk resource that is attached to a
kubelet's host machine and then exposed to the pod.
More info: https://examples.k8s.io/volumes/iscsi/README.md

<table>
    <thead>
        <tr>
            <th>Name</th>
            <th>Type</th>
            <th>Description</th>
            <th>Required</th>
        </tr>
    </thead>
    <tbody><tr>
        <td><b>iqn</b></td>
        <td>string</td>
        <td>
          iqn is the target iSCSI Qualified Name.<br/>
        </td>
        <td>true</td>
      </tr><tr>
        <td><b>lun</b></td>
        <td>integer</td>
        <td>
          lun represents iSCSI Target Lun number.<br/>
          <br/>
            <i>Format</i>: int32<br/>
        </td>
        <td>true</td>
      </tr><tr>
        <td><b>targetPortal</b></td>
        <td>string</td>
        <td>
          targetPortal is iSCSI Target Portal. The Portal is either an IP or ip_addr:port if the port
is other than default (typically TCP ports 860 and 3260).<br/>
        </td>
        <td>true</td>
      </tr><tr>
        <td><b>chapAuthDiscovery</b></td>
        <td>boolean</td>
        <td>
          chapAuthDiscovery defines whether support iSCSI Discovery CHAP authentication<br/>
        </td>
        <td>false</td>
      </tr><tr>
        <td><b>chapAuthSession</b></td>
        <td>boolean</td>
        <td>
          chapAuthSession defines whether support iSCSI Session CHAP authentication<br/>
        </td>
        <td>false</td>
      </tr><tr>
        <td><b>fsType</b></td>
        <td>string</td>
        <td>
          fsType is the filesystem type of the volume that you want to mount.
Tip: Ensure that the filesystem type is supported by the host operating system.
Examples: "ext4", "xfs", "ntfs". Implicitly inferred to be "ext4" if unspecified.
More info: https://kubernetes.io/docs/concepts/storage/volumes#iscsi<br/>
        </td>
        <td>false</td>
      </tr><tr>
        <td><b>initiatorName</b></td>
        <td>string</td>
        <td>
          initiatorName is the custom iSCSI Initiator Name.
If initiatorName is specified with iscsiInterface simultaneously, new iSCSI interface
<target portal>:<volume name> will be created for the connection.<br/>
        </td>
        <td>false</td>
      </tr><tr>
        <td><b>iscsiInterface</b></td>
        <td>string</td>
        <td>
          iscsiInterface is the interface Name that uses an iSCSI transport.
Defaults to 'default' (tcp).<br/>
          <br/>
            <i>Default</i>: default<br/>
        </td>
        <td>false</td>
      </tr><tr>
        <td><b>portals</b></td>
        <td>[]string</td>
        <td>
          portals is the iSCSI Target Portal List. The portal is either an IP or ip_addr:port if the port
is other than default (typically TCP ports 860 and 3260).<br/>
        </td>
        <td>false</td>
      </tr><tr>
        <td><b>readOnly</b></td>
        <td>boolean</td>
        <td>
          readOnly here will force the ReadOnly setting in VolumeMounts.
Defaults to false.<br/>
        </td>
        <td>false</td>
      </tr><tr>
        <td><b><a href="#clusterspecmanifestsindexiscsisecretref">secretRef</a></b></td>
        <td>object</td>
        <td>
          secretRef is the CHAP Secret for iSCSI target and initiator authentication<br/>
        </td>
        <td>false</td>
      </tr></tbody>
</table>


### Cluster.spec.manifests[index].iscsi.secretRef
<sup><sup>[↩ Parent](#clusterspecmanifestsindexiscsi)</sup></sup>



secretRef is the CHAP Secret for iSCSI target and initiator authentication

<table>
    <thead>
        <tr>
            <th>Name</th>
            <th>Type</th>
            <th>Description</th>
            <th>Required</th>
        </tr>
    </thead>
    <tbody><tr>
        <td><b>name</b></td>
        <td>string</td>
        <td>
          Name of the referent.
This field is effectively required, but due to backwards compatibility is
allowed to be empty. Instances of this type with an empty value here are
almost certainly wrong.
More info: https://kubernetes.io/docs/concepts/overview/working-with-objects/names/#names<br/>
          <br/>
            <i>Default</i>: <br/>
        </td>
        <td>false</td>
      </tr></tbody>
</table>


### Cluster.spec.manifests[index].nfs
<sup><sup>[↩ Parent](#clusterspecmanifestsindex)</sup></sup>



nfs represents an NFS mount on the host that shares a pod's lifetime
More info: https://kubernetes.io/docs/concepts/storage/volumes#nfs

<table>
    <thead>
        <tr>
            <th>Name</th>
            <th>Type</th>
            <th>Description</th>
            <th>Required</th>
        </tr>
    </thead>
    <tbody><tr>
        <td><b>path</b></td>
        <td>string</td>
        <td>
          path that is exported by the NFS server.
More info: https://kubernetes.io/docs/concepts/storage/volumes#nfs<br/>
        </td>
        <td>true</td>
      </tr><tr>
        <td><b>server</b></td>
        <td>string</td>
        <td>
          server is the hostname or IP address of the NFS server.
More info: https://kubernetes.io/docs/concepts/storage/volumes#nfs<br/>
        </td>
        <td>true</td>
      </tr><tr>
        <td><b>readOnly</b></td>
        <td>boolean</td>
        <td>
          readOnly here will force the NFS export to be mounted with read-only permissions.
Defaults to false.
More info: https://kubernetes.io/docs/concepts/storage/volumes#nfs<br/>
        </td>
        <td>false</td>
      </tr></tbody>
</table>


### Cluster.spec.manifests[index].persistentVolumeClaim
<sup><sup>[↩ Parent](#clusterspecmanifestsindex)</sup></sup>



persistentVolumeClaimVolumeSource represents a reference to a
PersistentVolumeClaim in the same namespace.
More info: https://kubernetes.io/docs/concepts/storage/persistent-volumes#persistentvolumeclaims

<table>
    <thead>
        <tr>
            <th>Name</th>
            <th>Type</th>
            <th>Description</th>
            <th>Required</th>
        </tr>
    </thead>
    <tbody><tr>
        <td><b>claimName</b></td>
        <td>string</td>
        <td>
          claimName is the name of a PersistentVolumeClaim in the same namespace as the pod using this volume.
More info: https://kubernetes.io/docs/concepts/storage/persistent-volumes#persistentvolumeclaims<br/>
        </td>
        <td>true</td>
      </tr><tr>
        <td><b>readOnly</b></td>
        <td>boolean</td>
        <td>
          readOnly Will force the ReadOnly setting in VolumeMounts.
Default false.<br/>
        </td>
        <td>false</td>
      </tr></tbody>
</table>


### Cluster.spec.manifests[index].photonPersistentDisk
<sup><sup>[↩ Parent](#clusterspecmanifestsindex)</sup></sup>



photonPersistentDisk represents a PhotonController persistent disk attached and mounted on kubelets host machine.
Deprecated: PhotonPersistentDisk is deprecated and the in-tree photonPersistentDisk type is no longer supported.

<table>
    <thead>
        <tr>
            <th>Name</th>
            <th>Type</th>
            <th>Description</th>
            <th>Required</th>
        </tr>
    </thead>
    <tbody><tr>
        <td><b>pdID</b></td>
        <td>string</td>
        <td>
          pdID is the ID that identifies Photon Controller persistent disk<br/>
        </td>
        <td>true</td>
      </tr><tr>
        <td><b>fsType</b></td>
        <td>string</td>
        <td>
          fsType is the filesystem type to mount.
Must be a filesystem type supported by the host operating system.
Ex. "ext4", "xfs", "ntfs". Implicitly inferred to be "ext4" if unspecified.<br/>
        </td>
        <td>false</td>
      </tr></tbody>
</table>


### Cluster.spec.manifests[index].portworxVolume
<sup><sup>[↩ Parent](#clusterspecmanifestsindex)</sup></sup>



portworxVolume represents a portworx volume attached and mounted on kubelets host machine.
Deprecated: PortworxVolume is deprecated. All operations for the in-tree portworxVolume type
are redirected to the pxd.portworx.com CSI driver when the CSIMigrationPortworx feature-gate
is on.

<table>
    <thead>
        <tr>
            <th>Name</th>
            <th>Type</th>
            <th>Description</th>
            <th>Required</th>
        </tr>
    </thead>
    <tbody><tr>
        <td><b>volumeID</b></td>
        <td>string</td>
        <td>
          volumeID uniquely identifies a Portworx volume<br/>
        </td>
        <td>true</td>
      </tr><tr>
        <td><b>fsType</b></td>
        <td>string</td>
        <td>
          fSType represents the filesystem type to mount
Must be a filesystem type supported by the host operating system.
Ex. "ext4", "xfs". Implicitly inferred to be "ext4" if unspecified.<br/>
        </td>
        <td>false</td>
      </tr><tr>
        <td><b>readOnly</b></td>
        <td>boolean</td>
        <td>
          readOnly defaults to false (read/write). ReadOnly here will force
the ReadOnly setting in VolumeMounts.<br/>
        </td>
        <td>false</td>
      </tr></tbody>
</table>


### Cluster.spec.manifests[index].projected
<sup><sup>[↩ Parent](#clusterspecmanifestsindex)</sup></sup>



projected items for all in one resources secrets, configmaps, and downward API

<table>
    <thead>
        <tr>
            <th>Name</th>
            <th>Type</th>
            <th>Description</th>
            <th>Required</th>
        </tr>
    </thead>
    <tbody><tr>
        <td><b>defaultMode</b></td>
        <td>integer</td>
        <td>
          defaultMode are the mode bits used to set permissions on created files by default.
Must be an octal value between 0000 and 0777 or a decimal value between 0 and 511.
YAML accepts both octal and decimal values, JSON requires decimal values for mode bits.
Directories within the path are not affected by this setting.
This might be in conflict with other options that affect the file
mode, like fsGroup, and the result can be other mode bits set.<br/>
          <br/>
            <i>Format</i>: int32<br/>
        </td>
        <td>false</td>
      </tr><tr>
        <td><b><a href="#clusterspecmanifestsindexprojectedsourcesindex">sources</a></b></td>
        <td>[]object</td>
        <td>
          sources is the list of volume projections. Each entry in this list
handles one source.<br/>
        </td>
        <td>false</td>
      </tr></tbody>
</table>


### Cluster.spec.manifests[index].projected.sources[index]
<sup><sup>[↩ Parent](#clusterspecmanifestsindexprojected)</sup></sup>



Projection that may be projected along with other supported volume types.
Exactly one of these fields must be set.

<table>
    <thead>
        <tr>
            <th>Name</th>
            <th>Type</th>
            <th>Description</th>
            <th>Required</th>
        </tr>
    </thead>
    <tbody><tr>
        <td><b><a href="#clusterspecmanifestsindexprojectedsourcesindexclustertrustbundle">clusterTrustBundle</a></b></td>
        <td>object</td>
        <td>
          ClusterTrustBundle allows a pod to access the `.spec.trustBundle` field
of ClusterTrustBundle objects in an auto-updating file.

Alpha, gated by the ClusterTrustBundleProjection feature gate.

ClusterTrustBundle objects can either be selected by name, or by the
combination of signer name and a label selector.

Kubelet performs aggressive normalization of the PEM contents written
into the pod filesystem.  Esoteric PEM features such as inter-block
comments and block headers are stripped.  Certificates are deduplicated.
The ordering of certificates within the file is arbitrary, and Kubelet
may change the order over time.<br/>
        </td>
        <td>false</td>
      </tr><tr>
        <td><b><a href="#clusterspecmanifestsindexprojectedsourcesindexconfigmap">configMap</a></b></td>
        <td>object</td>
        <td>
          configMap information about the configMap data to project<br/>
        </td>
        <td>false</td>
      </tr><tr>
        <td><b><a href="#clusterspecmanifestsindexprojectedsourcesindexdownwardapi">downwardAPI</a></b></td>
        <td>object</td>
        <td>
          downwardAPI information about the downwardAPI data to project<br/>
        </td>
        <td>false</td>
      </tr><tr>
        <td><b><a href="#clusterspecmanifestsindexprojectedsourcesindexsecret">secret</a></b></td>
        <td>object</td>
        <td>
          secret information about the secret data to project<br/>
        </td>
        <td>false</td>
      </tr><tr>
        <td><b><a href="#clusterspecmanifestsindexprojectedsourcesindexserviceaccounttoken">serviceAccountToken</a></b></td>
        <td>object</td>
        <td>
          serviceAccountToken is information about the serviceAccountToken data to project<br/>
        </td>
        <td>false</td>
      </tr></tbody>
</table>


### Cluster.spec.manifests[index].projected.sources[index].clusterTrustBundle
<sup><sup>[↩ Parent](#clusterspecmanifestsindexprojectedsourcesindex)</sup></sup>



ClusterTrustBundle allows a pod to access the `.spec.trustBundle` field
of ClusterTrustBundle objects in an auto-updating file.

Alpha, gated by the ClusterTrustBundleProjection feature gate.

ClusterTrustBundle objects can either be selected by name, or by the
combination of signer name and a label selector.

Kubelet performs aggressive normalization of the PEM contents written
into the pod filesystem.  Esoteric PEM features such as inter-block
comments and block headers are stripped.  Certificates are deduplicated.
The ordering of certificates within the file is arbitrary, and Kubelet
may change the order over time.

<table>
    <thead>
        <tr>
            <th>Name</th>
            <th>Type</th>
            <th>Description</th>
            <th>Required</th>
        </tr>
    </thead>
    <tbody><tr>
        <td><b>path</b></td>
        <td>string</td>
        <td>
          Relative path from the volume root to write the bundle.<br/>
        </td>
        <td>true</td>
      </tr><tr>
        <td><b><a href="#clusterspecmanifestsindexprojectedsourcesindexclustertrustbundlelabelselector">labelSelector</a></b></td>
        <td>object</td>
        <td>
          Select all ClusterTrustBundles that match this label selector.  Only has
effect if signerName is set.  Mutually-exclusive with name.  If unset,
interpreted as "match nothing".  If set but empty, interpreted as "match
everything".<br/>
        </td>
        <td>false</td>
      </tr><tr>
        <td><b>name</b></td>
        <td>string</td>
        <td>
          Select a single ClusterTrustBundle by object name.  Mutually-exclusive
with signerName and labelSelector.<br/>
        </td>
        <td>false</td>
      </tr><tr>
        <td><b>optional</b></td>
        <td>boolean</td>
        <td>
          If true, don't block pod startup if the referenced ClusterTrustBundle(s)
aren't available.  If using name, then the named ClusterTrustBundle is
allowed not to exist.  If using signerName, then the combination of
signerName and labelSelector is allowed to match zero
ClusterTrustBundles.<br/>
        </td>
        <td>false</td>
      </tr><tr>
        <td><b>signerName</b></td>
        <td>string</td>
        <td>
          Select all ClusterTrustBundles that match this signer name.
Mutually-exclusive with name.  The contents of all selected
ClusterTrustBundles will be unified and deduplicated.<br/>
        </td>
        <td>false</td>
      </tr></tbody>
</table>


### Cluster.spec.manifests[index].projected.sources[index].clusterTrustBundle.labelSelector
<sup><sup>[↩ Parent](#clusterspecmanifestsindexprojectedsourcesindexclustertrustbundle)</sup></sup>



Select all ClusterTrustBundles that match this label selector.  Only has
effect if signerName is set.  Mutually-exclusive with name.  If unset,
interpreted as "match nothing".  If set but empty, interpreted as "match
everything".

<table>
    <thead>
        <tr>
            <th>Name</th>
            <th>Type</th>
            <th>Description</th>
            <th>Required</th>
        </tr>
    </thead>
    <tbody><tr>
        <td><b><a href="#clusterspecmanifestsindexprojectedsourcesindexclustertrustbundlelabelselectormatchexpressionsindex">matchExpressions</a></b></td>
        <td>[]object</td>
        <td>
          matchExpressions is a list of label selector requirements. The requirements are ANDed.<br/>
        </td>
        <td>false</td>
      </tr><tr>
        <td><b>matchLabels</b></td>
        <td>map[string]string</td>
        <td>
          matchLabels is a map of {key,value} pairs. A single {key,value} in the matchLabels
map is equivalent to an element of matchExpressions, whose key field is "key", the
operator is "In", and the values array contains only "value". The requirements are ANDed.<br/>
        </td>
        <td>false</td>
      </tr></tbody>
</table>


### Cluster.spec.manifests[index].projected.sources[index].clusterTrustBundle.labelSelector.matchExpressions[index]
<sup><sup>[↩ Parent](#clusterspecmanifestsindexprojectedsourcesindexclustertrustbundlelabelselector)</sup></sup>



A label selector requirement is a selector that contains values, a key, and an operator that
relates the key and values.

<table>
    <thead>
        <tr>
            <th>Name</th>
            <th>Type</th>
            <th>Description</th>
            <th>Required</th>
        </tr>
    </thead>
    <tbody><tr>
        <td><b>key</b></td>
        <td>string</td>
        <td>
          key is the label key that the selector applies to.<br/>
        </td>
        <td>true</td>
      </tr><tr>
        <td><b>operator</b></td>
        <td>string</td>
        <td>
          operator represents a key's relationship to a set of values.
Valid operators are In, NotIn, Exists and DoesNotExist.<br/>
        </td>
        <td>true</td>
      </tr><tr>
        <td><b>values</b></td>
        <td>[]string</td>
        <td>
          values is an array of string values. If the operator is In or NotIn,
the values array must be non-empty. If the operator is Exists or DoesNotExist,
the values array must be empty. This array is replaced during a strategic
merge patch.<br/>
        </td>
        <td>false</td>
      </tr></tbody>
</table>


### Cluster.spec.manifests[index].projected.sources[index].configMap
<sup><sup>[↩ Parent](#clusterspecmanifestsindexprojectedsourcesindex)</sup></sup>



configMap information about the configMap data to project

<table>
    <thead>
        <tr>
            <th>Name</th>
            <th>Type</th>
            <th>Description</th>
            <th>Required</th>
        </tr>
    </thead>
    <tbody><tr>
        <td><b><a href="#clusterspecmanifestsindexprojectedsourcesindexconfigmapitemsindex">items</a></b></td>
        <td>[]object</td>
        <td>
          items if unspecified, each key-value pair in the Data field of the referenced
ConfigMap will be projected into the volume as a file whose name is the
key and content is the value. If specified, the listed keys will be
projected into the specified paths, and unlisted keys will not be
present. If a key is specified which is not present in the ConfigMap,
the volume setup will error unless it is marked optional. Paths must be
relative and may not contain the '..' path or start with '..'.<br/>
        </td>
        <td>false</td>
      </tr><tr>
        <td><b>name</b></td>
        <td>string</td>
        <td>
          Name of the referent.
This field is effectively required, but due to backwards compatibility is
allowed to be empty. Instances of this type with an empty value here are
almost certainly wrong.
More info: https://kubernetes.io/docs/concepts/overview/working-with-objects/names/#names<br/>
          <br/>
            <i>Default</i>: <br/>
        </td>
        <td>false</td>
      </tr><tr>
        <td><b>optional</b></td>
        <td>boolean</td>
        <td>
          optional specify whether the ConfigMap or its keys must be defined<br/>
        </td>
        <td>false</td>
      </tr></tbody>
</table>


### Cluster.spec.manifests[index].projected.sources[index].configMap.items[index]
<sup><sup>[↩ Parent](#clusterspecmanifestsindexprojectedsourcesindexconfigmap)</sup></sup>



Maps a string key to a path within a volume.

<table>
    <thead>
        <tr>
            <th>Name</th>
            <th>Type</th>
            <th>Description</th>
            <th>Required</th>
        </tr>
    </thead>
    <tbody><tr>
        <td><b>key</b></td>
        <td>string</td>
        <td>
          key is the key to project.<br/>
        </td>
        <td>true</td>
      </tr><tr>
        <td><b>path</b></td>
        <td>string</td>
        <td>
          path is the relative path of the file to map the key to.
May not be an absolute path.
May not contain the path element '..'.
May not start with the string '..'.<br/>
        </td>
        <td>true</td>
      </tr><tr>
        <td><b>mode</b></td>
        <td>integer</td>
        <td>
          mode is Optional: mode bits used to set permissions on this file.
Must be an octal value between 0000 and 0777 or a decimal value between 0 and 511.
YAML accepts both octal and decimal values, JSON requires decimal values for mode bits.
If not specified, the volume defaultMode will be used.
This might be in conflict with other options that affect the file
mode, like fsGroup, and the result can be other mode bits set.<br/>
          <br/>
            <i>Format</i>: int32<br/>
        </td>
        <td>false</td>
      </tr></tbody>
</table>


### Cluster.spec.manifests[index].projected.sources[index].downwardAPI
<sup><sup>[↩ Parent](#clusterspecmanifestsindexprojectedsourcesindex)</sup></sup>



downwardAPI information about the downwardAPI data to project

<table>
    <thead>
        <tr>
            <th>Name</th>
            <th>Type</th>
            <th>Description</th>
            <th>Required</th>
        </tr>
    </thead>
    <tbody><tr>
        <td><b><a href="#clusterspecmanifestsindexprojectedsourcesindexdownwardapiitemsindex">items</a></b></td>
        <td>[]object</td>
        <td>
          Items is a list of DownwardAPIVolume file<br/>
        </td>
        <td>false</td>
      </tr></tbody>
</table>


### Cluster.spec.manifests[index].projected.sources[index].downwardAPI.items[index]
<sup><sup>[↩ Parent](#clusterspecmanifestsindexprojectedsourcesindexdownwardapi)</sup></sup>



DownwardAPIVolumeFile represents information to create the file containing the pod field

<table>
    <thead>
        <tr>
            <th>Name</th>
            <th>Type</th>
            <th>Description</th>
            <th>Required</th>
        </tr>
    </thead>
    <tbody><tr>
        <td><b>path</b></td>
        <td>string</td>
        <td>
          Required: Path is  the relative path name of the file to be created. Must not be absolute or contain the '..' path. Must be utf-8 encoded. The first item of the relative path must not start with '..'<br/>
        </td>
        <td>true</td>
      </tr><tr>
        <td><b><a href="#clusterspecmanifestsindexprojectedsourcesindexdownwardapiitemsindexfieldref">fieldRef</a></b></td>
        <td>object</td>
        <td>
          Required: Selects a field of the pod: only annotations, labels, name, namespace and uid are supported.<br/>
        </td>
        <td>false</td>
      </tr><tr>
        <td><b>mode</b></td>
        <td>integer</td>
        <td>
          Optional: mode bits used to set permissions on this file, must be an octal value
between 0000 and 0777 or a decimal value between 0 and 511.
YAML accepts both octal and decimal values, JSON requires decimal values for mode bits.
If not specified, the volume defaultMode will be used.
This might be in conflict with other options that affect the file
mode, like fsGroup, and the result can be other mode bits set.<br/>
          <br/>
            <i>Format</i>: int32<br/>
        </td>
        <td>false</td>
      </tr><tr>
        <td><b><a href="#clusterspecmanifestsindexprojectedsourcesindexdownwardapiitemsindexresourcefieldref">resourceFieldRef</a></b></td>
        <td>object</td>
        <td>
          Selects a resource of the container: only resources limits and requests
(limits.cpu, limits.memory, requests.cpu and requests.memory) are currently supported.<br/>
        </td>
        <td>false</td>
      </tr></tbody>
</table>


### Cluster.spec.manifests[index].projected.sources[index].downwardAPI.items[index].fieldRef
<sup><sup>[↩ Parent](#clusterspecmanifestsindexprojectedsourcesindexdownwardapiitemsindex)</sup></sup>



Required: Selects a field of the pod: only annotations, labels, name, namespace and uid are supported.

<table>
    <thead>
        <tr>
            <th>Name</th>
            <th>Type</th>
            <th>Description</th>
            <th>Required</th>
        </tr>
    </thead>
    <tbody><tr>
        <td><b>fieldPath</b></td>
        <td>string</td>
        <td>
          Path of the field to select in the specified API version.<br/>
        </td>
        <td>true</td>
      </tr><tr>
        <td><b>apiVersion</b></td>
        <td>string</td>
        <td>
          Version of the schema the FieldPath is written in terms of, defaults to "v1".<br/>
        </td>
        <td>false</td>
      </tr></tbody>
</table>


### Cluster.spec.manifests[index].projected.sources[index].downwardAPI.items[index].resourceFieldRef
<sup><sup>[↩ Parent](#clusterspecmanifestsindexprojectedsourcesindexdownwardapiitemsindex)</sup></sup>



Selects a resource of the container: only resources limits and requests
(limits.cpu, limits.memory, requests.cpu and requests.memory) are currently supported.

<table>
    <thead>
        <tr>
            <th>Name</th>
            <th>Type</th>
            <th>Description</th>
            <th>Required</th>
        </tr>
    </thead>
    <tbody><tr>
        <td><b>resource</b></td>
        <td>string</td>
        <td>
          Required: resource to select<br/>
        </td>
        <td>true</td>
      </tr><tr>
        <td><b>containerName</b></td>
        <td>string</td>
        <td>
          Container name: required for volumes, optional for env vars<br/>
        </td>
        <td>false</td>
      </tr><tr>
        <td><b>divisor</b></td>
        <td>int or string</td>
        <td>
          Specifies the output format of the exposed resources, defaults to "1"<br/>
        </td>
        <td>false</td>
      </tr></tbody>
</table>


### Cluster.spec.manifests[index].projected.sources[index].secret
<sup><sup>[↩ Parent](#clusterspecmanifestsindexprojectedsourcesindex)</sup></sup>



secret information about the secret data to project

<table>
    <thead>
        <tr>
            <th>Name</th>
            <th>Type</th>
            <th>Description</th>
            <th>Required</th>
        </tr>
    </thead>
    <tbody><tr>
        <td><b><a href="#clusterspecmanifestsindexprojectedsourcesindexsecretitemsindex">items</a></b></td>
        <td>[]object</td>
        <td>
          items if unspecified, each key-value pair in the Data field of the referenced
Secret will be projected into the volume as a file whose name is the
key and content is the value. If specified, the listed keys will be
projected into the specified paths, and unlisted keys will not be
present. If a key is specified which is not present in the Secret,
the volume setup will error unless it is marked optional. Paths must be
relative and may not contain the '..' path or start with '..'.<br/>
        </td>
        <td>false</td>
      </tr><tr>
        <td><b>name</b></td>
        <td>string</td>
        <td>
          Name of the referent.
This field is effectively required, but due to backwards compatibility is
allowed to be empty. Instances of this type with an empty value here are
almost certainly wrong.
More info: https://kubernetes.io/docs/concepts/overview/working-with-objects/names/#names<br/>
          <br/>
            <i>Default</i>: <br/>
        </td>
        <td>false</td>
      </tr><tr>
        <td><b>optional</b></td>
        <td>boolean</td>
        <td>
          optional field specify whether the Secret or its key must be defined<br/>
        </td>
        <td>false</td>
      </tr></tbody>
</table>


### Cluster.spec.manifests[index].projected.sources[index].secret.items[index]
<sup><sup>[↩ Parent](#clusterspecmanifestsindexprojectedsourcesindexsecret)</sup></sup>



Maps a string key to a path within a volume.

<table>
    <thead>
        <tr>
            <th>Name</th>
            <th>Type</th>
            <th>Description</th>
            <th>Required</th>
        </tr>
    </thead>
    <tbody><tr>
        <td><b>key</b></td>
        <td>string</td>
        <td>
          key is the key to project.<br/>
        </td>
        <td>true</td>
      </tr><tr>
        <td><b>path</b></td>
        <td>string</td>
        <td>
          path is the relative path of the file to map the key to.
May not be an absolute path.
May not contain the path element '..'.
May not start with the string '..'.<br/>
        </td>
        <td>true</td>
      </tr><tr>
        <td><b>mode</b></td>
        <td>integer</td>
        <td>
          mode is Optional: mode bits used to set permissions on this file.
Must be an octal value between 0000 and 0777 or a decimal value between 0 and 511.
YAML accepts both octal and decimal values, JSON requires decimal values for mode bits.
If not specified, the volume defaultMode will be used.
This might be in conflict with other options that affect the file
mode, like fsGroup, and the result can be other mode bits set.<br/>
          <br/>
            <i>Format</i>: int32<br/>
        </td>
        <td>false</td>
      </tr></tbody>
</table>


### Cluster.spec.manifests[index].projected.sources[index].serviceAccountToken
<sup><sup>[↩ Parent](#clusterspecmanifestsindexprojectedsourcesindex)</sup></sup>



serviceAccountToken is information about the serviceAccountToken data to project

<table>
    <thead>
        <tr>
            <th>Name</th>
            <th>Type</th>
            <th>Description</th>
            <th>Required</th>
        </tr>
    </thead>
    <tbody><tr>
        <td><b>path</b></td>
        <td>string</td>
        <td>
          path is the path relative to the mount point of the file to project the
token into.<br/>
        </td>
        <td>true</td>
      </tr><tr>
        <td><b>audience</b></td>
        <td>string</td>
        <td>
          audience is the intended audience of the token. A recipient of a token
must identify itself with an identifier specified in the audience of the
token, and otherwise should reject the token. The audience defaults to the
identifier of the apiserver.<br/>
        </td>
        <td>false</td>
      </tr><tr>
        <td><b>expirationSeconds</b></td>
        <td>integer</td>
        <td>
          expirationSeconds is the requested duration of validity of the service
account token. As the token approaches expiration, the kubelet volume
plugin will proactively rotate the service account token. The kubelet will
start trying to rotate the token if the token is older than 80 percent of
its time to live or if the token is older than 24 hours.Defaults to 1 hour
and must be at least 10 minutes.<br/>
          <br/>
            <i>Format</i>: int64<br/>
        </td>
        <td>false</td>
      </tr></tbody>
</table>


### Cluster.spec.manifests[index].quobyte
<sup><sup>[↩ Parent](#clusterspecmanifestsindex)</sup></sup>



quobyte represents a Quobyte mount on the host that shares a pod's lifetime.
Deprecated: Quobyte is deprecated and the in-tree quobyte type is no longer supported.

<table>
    <thead>
        <tr>
            <th>Name</th>
            <th>Type</th>
            <th>Description</th>
            <th>Required</th>
        </tr>
    </thead>
    <tbody><tr>
        <td><b>registry</b></td>
        <td>string</td>
        <td>
          registry represents a single or multiple Quobyte Registry services
specified as a string as host:port pair (multiple entries are separated with commas)
which acts as the central registry for volumes<br/>
        </td>
        <td>true</td>
      </tr><tr>
        <td><b>volume</b></td>
        <td>string</td>
        <td>
          volume is a string that references an already created Quobyte volume by name.<br/>
        </td>
        <td>true</td>
      </tr><tr>
        <td><b>group</b></td>
        <td>string</td>
        <td>
          group to map volume access to
Default is no group<br/>
        </td>
        <td>false</td>
      </tr><tr>
        <td><b>readOnly</b></td>
        <td>boolean</td>
        <td>
          readOnly here will force the Quobyte volume to be mounted with read-only permissions.
Defaults to false.<br/>
        </td>
        <td>false</td>
      </tr><tr>
        <td><b>tenant</b></td>
        <td>string</td>
        <td>
          tenant owning the given Quobyte volume in the Backend
Used with dynamically provisioned Quobyte volumes, value is set by the plugin<br/>
        </td>
        <td>false</td>
      </tr><tr>
        <td><b>user</b></td>
        <td>string</td>
        <td>
          user to map volume access to
Defaults to serivceaccount user<br/>
        </td>
        <td>false</td>
      </tr></tbody>
</table>


### Cluster.spec.manifests[index].rbd
<sup><sup>[↩ Parent](#clusterspecmanifestsindex)</sup></sup>



rbd represents a Rados Block Device mount on the host that shares a pod's lifetime.
Deprecated: RBD is deprecated and the in-tree rbd type is no longer supported.
More info: https://examples.k8s.io/volumes/rbd/README.md

<table>
    <thead>
        <tr>
            <th>Name</th>
            <th>Type</th>
            <th>Description</th>
            <th>Required</th>
        </tr>
    </thead>
    <tbody><tr>
        <td><b>image</b></td>
        <td>string</td>
        <td>
          image is the rados image name.
More info: https://examples.k8s.io/volumes/rbd/README.md#how-to-use-it<br/>
        </td>
        <td>true</td>
      </tr><tr>
        <td><b>monitors</b></td>
        <td>[]string</td>
        <td>
          monitors is a collection of Ceph monitors.
More info: https://examples.k8s.io/volumes/rbd/README.md#how-to-use-it<br/>
        </td>
        <td>true</td>
      </tr><tr>
        <td><b>fsType</b></td>
        <td>string</td>
        <td>
          fsType is the filesystem type of the volume that you want to mount.
Tip: Ensure that the filesystem type is supported by the host operating system.
Examples: "ext4", "xfs", "ntfs". Implicitly inferred to be "ext4" if unspecified.
More info: https://kubernetes.io/docs/concepts/storage/volumes#rbd<br/>
        </td>
        <td>false</td>
      </tr><tr>
        <td><b>keyring</b></td>
        <td>string</td>
        <td>
          keyring is the path to key ring for RBDUser.
Default is /etc/ceph/keyring.
More info: https://examples.k8s.io/volumes/rbd/README.md#how-to-use-it<br/>
          <br/>
            <i>Default</i>: /etc/ceph/keyring<br/>
        </td>
        <td>false</td>
      </tr><tr>
        <td><b>pool</b></td>
        <td>string</td>
        <td>
          pool is the rados pool name.
Default is rbd.
More info: https://examples.k8s.io/volumes/rbd/README.md#how-to-use-it<br/>
          <br/>
            <i>Default</i>: rbd<br/>
        </td>
        <td>false</td>
      </tr><tr>
        <td><b>readOnly</b></td>
        <td>boolean</td>
        <td>
          readOnly here will force the ReadOnly setting in VolumeMounts.
Defaults to false.
More info: https://examples.k8s.io/volumes/rbd/README.md#how-to-use-it<br/>
        </td>
        <td>false</td>
      </tr><tr>
        <td><b><a href="#clusterspecmanifestsindexrbdsecretref">secretRef</a></b></td>
        <td>object</td>
        <td>
          secretRef is name of the authentication secret for RBDUser. If provided
overrides keyring.
Default is nil.
More info: https://examples.k8s.io/volumes/rbd/README.md#how-to-use-it<br/>
        </td>
        <td>false</td>
      </tr><tr>
        <td><b>user</b></td>
        <td>string</td>
        <td>
          user is the rados user name.
Default is admin.
More info: https://examples.k8s.io/volumes/rbd/README.md#how-to-use-it<br/>
          <br/>
            <i>Default</i>: admin<br/>
        </td>
        <td>false</td>
      </tr></tbody>
</table>


### Cluster.spec.manifests[index].rbd.secretRef
<sup><sup>[↩ Parent](#clusterspecmanifestsindexrbd)</sup></sup>



secretRef is name of the authentication secret for RBDUser. If provided
overrides keyring.
Default is nil.
More info: https://examples.k8s.io/volumes/rbd/README.md#how-to-use-it

<table>
    <thead>
        <tr>
            <th>Name</th>
            <th>Type</th>
            <th>Description</th>
            <th>Required</th>
        </tr>
    </thead>
    <tbody><tr>
        <td><b>name</b></td>
        <td>string</td>
        <td>
          Name of the referent.
This field is effectively required, but due to backwards compatibility is
allowed to be empty. Instances of this type with an empty value here are
almost certainly wrong.
More info: https://kubernetes.io/docs/concepts/overview/working-with-objects/names/#names<br/>
          <br/>
            <i>Default</i>: <br/>
        </td>
        <td>false</td>
      </tr></tbody>
</table>


### Cluster.spec.manifests[index].scaleIO
<sup><sup>[↩ Parent](#clusterspecmanifestsindex)</sup></sup>



scaleIO represents a ScaleIO persistent volume attached and mounted on Kubernetes nodes.
Deprecated: ScaleIO is deprecated and the in-tree scaleIO type is no longer supported.

<table>
    <thead>
        <tr>
            <th>Name</th>
            <th>Type</th>
            <th>Description</th>
            <th>Required</th>
        </tr>
    </thead>
    <tbody><tr>
        <td><b>gateway</b></td>
        <td>string</td>
        <td>
          gateway is the host address of the ScaleIO API Gateway.<br/>
        </td>
        <td>true</td>
      </tr><tr>
        <td><b><a href="#clusterspecmanifestsindexscaleiosecretref">secretRef</a></b></td>
        <td>object</td>
        <td>
          secretRef references to the secret for ScaleIO user and other
sensitive information. If this is not provided, Login operation will fail.<br/>
        </td>
        <td>true</td>
      </tr><tr>
        <td><b>system</b></td>
        <td>string</td>
        <td>
          system is the name of the storage system as configured in ScaleIO.<br/>
        </td>
        <td>true</td>
      </tr><tr>
        <td><b>fsType</b></td>
        <td>string</td>
        <td>
          fsType is the filesystem type to mount.
Must be a filesystem type supported by the host operating system.
Ex. "ext4", "xfs", "ntfs".
Default is "xfs".<br/>
          <br/>
            <i>Default</i>: xfs<br/>
        </td>
        <td>false</td>
      </tr><tr>
        <td><b>protectionDomain</b></td>
        <td>string</td>
        <td>
          protectionDomain is the name of the ScaleIO Protection Domain for the configured storage.<br/>
        </td>
        <td>false</td>
      </tr><tr>
        <td><b>readOnly</b></td>
        <td>boolean</td>
        <td>
          readOnly Defaults to false (read/write). ReadOnly here will force
the ReadOnly setting in VolumeMounts.<br/>
        </td>
        <td>false</td>
      </tr><tr>
        <td><b>sslEnabled</b></td>
        <td>boolean</td>
        <td>
          sslEnabled Flag enable/disable SSL communication with Gateway, default false<br/>
        </td>
        <td>false</td>
      </tr><tr>
        <td><b>storageMode</b></td>
        <td>string</td>
        <td>
          storageMode indicates whether the storage for a volume should be ThickProvisioned or ThinProvisioned.
Default is ThinProvisioned.<br/>
          <br/>
            <i>Default</i>: ThinProvisioned<br/>
        </td>
        <td>false</td>
      </tr><tr>
        <td><b>storagePool</b></td>
        <td>string</td>
        <td>
          storagePool is the ScaleIO Storage Pool associated with the protection domain.<br/>
        </td>
        <td>false</td>
      </tr><tr>
        <td><b>volumeName</b></td>
        <td>string</td>
        <td>
          volumeName is the name of a volume already created in the ScaleIO system
that is associated with this volume source.<br/>
        </td>
        <td>false</td>
      </tr></tbody>
</table>


### Cluster.spec.manifests[index].scaleIO.secretRef
<sup><sup>[↩ Parent](#clusterspecmanifestsindexscaleio)</sup></sup>



secretRef references to the secret for ScaleIO user and other
sensitive information. If this is not provided, Login operation will fail.

<table>
    <thead>
        <tr>
            <th>Name</th>
            <th>Type</th>
            <th>Description</th>
            <th>Required</th>
        </tr>
    </thead>
    <tbody><tr>
        <td><b>name</b></td>
        <td>string</td>
        <td>
          Name of the referent.
This field is effectively required, but due to backwards compatibility is
allowed to be empty. Instances of this type with an empty value here are
almost certainly wrong.
More info: https://kubernetes.io/docs/concepts/overview/working-with-objects/names/#names<br/>
          <br/>
            <i>Default</i>: <br/>
        </td>
        <td>false</td>
      </tr></tbody>
</table>


### Cluster.spec.manifests[index].secret
<sup><sup>[↩ Parent](#clusterspecmanifestsindex)</sup></sup>



secret represents a secret that should populate this volume.
More info: https://kubernetes.io/docs/concepts/storage/volumes#secret

<table>
    <thead>
        <tr>
            <th>Name</th>
            <th>Type</th>
            <th>Description</th>
            <th>Required</th>
        </tr>
    </thead>
    <tbody><tr>
        <td><b>defaultMode</b></td>
        <td>integer</td>
        <td>
          defaultMode is Optional: mode bits used to set permissions on created files by default.
Must be an octal value between 0000 and 0777 or a decimal value between 0 and 511.
YAML accepts both octal and decimal values, JSON requires decimal values
for mode bits. Defaults to 0644.
Directories within the path are not affected by this setting.
This might be in conflict with other options that affect the file
mode, like fsGroup, and the result can be other mode bits set.<br/>
          <br/>
            <i>Format</i>: int32<br/>
        </td>
        <td>false</td>
      </tr><tr>
        <td><b><a href="#clusterspecmanifestsindexsecretitemsindex">items</a></b></td>
        <td>[]object</td>
        <td>
          items If unspecified, each key-value pair in the Data field of the referenced
Secret will be projected into the volume as a file whose name is the
key and content is the value. If specified, the listed keys will be
projected into the specified paths, and unlisted keys will not be
present. If a key is specified which is not present in the Secret,
the volume setup will error unless it is marked optional. Paths must be
relative and may not contain the '..' path or start with '..'.<br/>
        </td>
        <td>false</td>
      </tr><tr>
        <td><b>optional</b></td>
        <td>boolean</td>
        <td>
          optional field specify whether the Secret or its keys must be defined<br/>
        </td>
        <td>false</td>
      </tr><tr>
        <td><b>secretName</b></td>
        <td>string</td>
        <td>
          secretName is the name of the secret in the pod's namespace to use.
More info: https://kubernetes.io/docs/concepts/storage/volumes#secret<br/>
        </td>
        <td>false</td>
      </tr></tbody>
</table>


### Cluster.spec.manifests[index].secret.items[index]
<sup><sup>[↩ Parent](#clusterspecmanifestsindexsecret)</sup></sup>



Maps a string key to a path within a volume.

<table>
    <thead>
        <tr>
            <th>Name</th>
            <th>Type</th>
            <th>Description</th>
            <th>Required</th>
        </tr>
    </thead>
    <tbody><tr>
        <td><b>key</b></td>
        <td>string</td>
        <td>
          key is the key to project.<br/>
        </td>
        <td>true</td>
      </tr><tr>
        <td><b>path</b></td>
        <td>string</td>
        <td>
          path is the relative path of the file to map the key to.
May not be an absolute path.
May not contain the path element '..'.
May not start with the string '..'.<br/>
        </td>
        <td>true</td>
      </tr><tr>
        <td><b>mode</b></td>
        <td>integer</td>
        <td>
          mode is Optional: mode bits used to set permissions on this file.
Must be an octal value between 0000 and 0777 or a decimal value between 0 and 511.
YAML accepts both octal and decimal values, JSON requires decimal values for mode bits.
If not specified, the volume defaultMode will be used.
This might be in conflict with other options that affect the file
mode, like fsGroup, and the result can be other mode bits set.<br/>
          <br/>
            <i>Format</i>: int32<br/>
        </td>
        <td>false</td>
      </tr></tbody>
</table>


### Cluster.spec.manifests[index].storageos
<sup><sup>[↩ Parent](#clusterspecmanifestsindex)</sup></sup>



storageOS represents a StorageOS volume attached and mounted on Kubernetes nodes.
Deprecated: StorageOS is deprecated and the in-tree storageos type is no longer supported.

<table>
    <thead>
        <tr>
            <th>Name</th>
            <th>Type</th>
            <th>Description</th>
            <th>Required</th>
        </tr>
    </thead>
    <tbody><tr>
        <td><b>fsType</b></td>
        <td>string</td>
        <td>
          fsType is the filesystem type to mount.
Must be a filesystem type supported by the host operating system.
Ex. "ext4", "xfs", "ntfs". Implicitly inferred to be "ext4" if unspecified.<br/>
        </td>
        <td>false</td>
      </tr><tr>
        <td><b>readOnly</b></td>
        <td>boolean</td>
        <td>
          readOnly defaults to false (read/write). ReadOnly here will force
the ReadOnly setting in VolumeMounts.<br/>
        </td>
        <td>false</td>
      </tr><tr>
        <td><b><a href="#clusterspecmanifestsindexstorageossecretref">secretRef</a></b></td>
        <td>object</td>
        <td>
          secretRef specifies the secret to use for obtaining the StorageOS API
credentials.  If not specified, default values will be attempted.<br/>
        </td>
        <td>false</td>
      </tr><tr>
        <td><b>volumeName</b></td>
        <td>string</td>
        <td>
          volumeName is the human-readable name of the StorageOS volume.  Volume
names are only unique within a namespace.<br/>
        </td>
        <td>false</td>
      </tr><tr>
        <td><b>volumeNamespace</b></td>
        <td>string</td>
        <td>
          volumeNamespace specifies the scope of the volume within StorageOS.  If no
namespace is specified then the Pod's namespace will be used.  This allows the
Kubernetes name scoping to be mirrored within StorageOS for tighter integration.
Set VolumeName to any name to override the default behaviour.
Set to "default" if you are not using namespaces within StorageOS.
Namespaces that do not pre-exist within StorageOS will be created.<br/>
        </td>
        <td>false</td>
      </tr></tbody>
</table>


### Cluster.spec.manifests[index].storageos.secretRef
<sup><sup>[↩ Parent](#clusterspecmanifestsindexstorageos)</sup></sup>



secretRef specifies the secret to use for obtaining the StorageOS API
credentials.  If not specified, default values will be attempted.

<table>
    <thead>
        <tr>
            <th>Name</th>
            <th>Type</th>
            <th>Description</th>
            <th>Required</th>
        </tr>
    </thead>
    <tbody><tr>
        <td><b>name</b></td>
        <td>string</td>
        <td>
          Name of the referent.
This field is effectively required, but due to backwards compatibility is
allowed to be empty. Instances of this type with an empty value here are
almost certainly wrong.
More info: https://kubernetes.io/docs/concepts/overview/working-with-objects/names/#names<br/>
          <br/>
            <i>Default</i>: <br/>
        </td>
        <td>false</td>
      </tr></tbody>
</table>


### Cluster.spec.manifests[index].vsphereVolume
<sup><sup>[↩ Parent](#clusterspecmanifestsindex)</sup></sup>



vsphereVolume represents a vSphere volume attached and mounted on kubelets host machine.
Deprecated: VsphereVolume is deprecated. All operations for the in-tree vsphereVolume type
are redirected to the csi.vsphere.vmware.com CSI driver.

<table>
    <thead>
        <tr>
            <th>Name</th>
            <th>Type</th>
            <th>Description</th>
            <th>Required</th>
        </tr>
    </thead>
    <tbody><tr>
        <td><b>volumePath</b></td>
        <td>string</td>
        <td>
          volumePath is the path that identifies vSphere volume vmdk<br/>
        </td>
        <td>true</td>
      </tr><tr>
        <td><b>fsType</b></td>
        <td>string</td>
        <td>
          fsType is filesystem type to mount.
Must be a filesystem type supported by the host operating system.
Ex. "ext4", "xfs", "ntfs". Implicitly inferred to be "ext4" if unspecified.<br/>
        </td>
        <td>false</td>
      </tr><tr>
        <td><b>storagePolicyID</b></td>
        <td>string</td>
        <td>
          storagePolicyID is the storage Policy Based Management (SPBM) profile ID associated with the StoragePolicyName.<br/>
        </td>
        <td>false</td>
      </tr><tr>
        <td><b>storagePolicyName</b></td>
        <td>string</td>
        <td>
          storagePolicyName is the storage Policy Based Management (SPBM) profile name.<br/>
        </td>
        <td>false</td>
      </tr></tbody>
</table>


### Cluster.spec.monitoring
<sup><sup>[↩ Parent](#clusterspec)</sup></sup>



Monitoring defines the monitoring configuration.

<table>
    <thead>
        <tr>
            <th>Name</th>
            <th>Type</th>
            <th>Description</th>
            <th>Required</th>
        </tr>
    </thead>
    <tbody><tr>
        <td><b>enabled</b></td>
        <td>boolean</td>
        <td>
          Enabled enables prometheus sidecar that scrapes metrics from the child cluster system components and expose
them as usual kubernetes pod metrics.<br/>
        </td>
        <td>true</td>
      </tr><tr>
        <td><b>prometheusImage</b></td>
        <td>string</td>
        <td>
          PrometheusImage defines the image used for the prometheus sidecar.<br/>
          <br/>
            <i>Default</i>: quay.io/k0sproject/prometheus:v2.44.0<br/>
        </td>
        <td>true</td>
      </tr><tr>
        <td><b>proxyImage</b></td>
        <td>string</td>
        <td>
          ProxyImage defines the image used for the nginx proxy sidecar.<br/>
          <br/>
            <i>Default</i>: nginx:1.19.10<br/>
        </td>
        <td>true</td>
      </tr></tbody>
</table>


### Cluster.spec.mounts[index]
<sup><sup>[↩ Parent](#clusterspec)</sup></sup>





<table>
    <thead>
        <tr>
            <th>Name</th>
            <th>Type</th>
            <th>Description</th>
            <th>Required</th>
        </tr>
    </thead>
    <tbody><tr>
        <td><b>path</b></td>
        <td>string</td>
        <td>
          <br/>
        </td>
        <td>true</td>
      </tr><tr>
        <td><b><a href="#clusterspecmountsindexawselasticblockstore">awsElasticBlockStore</a></b></td>
        <td>object</td>
        <td>
          awsElasticBlockStore represents an AWS Disk resource that is attached to a
kubelet's host machine and then exposed to the pod.
Deprecated: AWSElasticBlockStore is deprecated. All operations for the in-tree
awsElasticBlockStore type are redirected to the ebs.csi.aws.com CSI driver.
More info: https://kubernetes.io/docs/concepts/storage/volumes#awselasticblockstore<br/>
        </td>
        <td>false</td>
      </tr><tr>
        <td><b><a href="#clusterspecmountsindexazuredisk">azureDisk</a></b></td>
        <td>object</td>
        <td>
          azureDisk represents an Azure Data Disk mount on the host and bind mount to the pod.
Deprecated: AzureDisk is deprecated. All operations for the in-tree azureDisk type
are redirected to the disk.csi.azure.com CSI driver.<br/>
        </td>
        <td>false</td>
      </tr><tr>
        <td><b><a href="#clusterspecmountsindexazurefile">azureFile</a></b></td>
        <td>object</td>
        <td>
          azureFile represents an Azure File Service mount on the host and bind mount to the pod.
Deprecated: AzureFile is deprecated. All operations for the in-tree azureFile type
are redirected to the file.csi.azure.com CSI driver.<br/>
        </td>
        <td>false</td>
      </tr><tr>
        <td><b><a href="#clusterspecmountsindexcephfs">cephfs</a></b></td>
        <td>object</td>
        <td>
          cephFS represents a Ceph FS mount on the host that shares a pod's lifetime.
Deprecated: CephFS is deprecated and the in-tree cephfs type is no longer supported.<br/>
        </td>
        <td>false</td>
      </tr><tr>
        <td><b><a href="#clusterspecmountsindexcinder">cinder</a></b></td>
        <td>object</td>
        <td>
          cinder represents a cinder volume attached and mounted on kubelets host machine.
Deprecated: Cinder is deprecated. All operations for the in-tree cinder type
are redirected to the cinder.csi.openstack.org CSI driver.
More info: https://examples.k8s.io/mysql-cinder-pd/README.md<br/>
        </td>
        <td>false</td>
      </tr><tr>
        <td><b><a href="#clusterspecmountsindexconfigmap">configMap</a></b></td>
        <td>object</td>
        <td>
          configMap represents a configMap that should populate this volume<br/>
        </td>
        <td>false</td>
      </tr><tr>
        <td><b><a href="#clusterspecmountsindexcsi">csi</a></b></td>
        <td>object</td>
        <td>
          csi (Container Storage Interface) represents ephemeral storage that is handled by certain external CSI drivers.<br/>
        </td>
        <td>false</td>
      </tr><tr>
        <td><b><a href="#clusterspecmountsindexdownwardapi">downwardAPI</a></b></td>
        <td>object</td>
        <td>
          downwardAPI represents downward API about the pod that should populate this volume<br/>
        </td>
        <td>false</td>
      </tr><tr>
        <td><b><a href="#clusterspecmountsindexemptydir">emptyDir</a></b></td>
        <td>object</td>
        <td>
          emptyDir represents a temporary directory that shares a pod's lifetime.
More info: https://kubernetes.io/docs/concepts/storage/volumes#emptydir<br/>
        </td>
        <td>false</td>
      </tr><tr>
        <td><b><a href="#clusterspecmountsindexephemeral">ephemeral</a></b></td>
        <td>object</td>
        <td>
          ephemeral represents a volume that is handled by a cluster storage driver.
The volume's lifecycle is tied to the pod that defines it - it will be created before the pod starts,
and deleted when the pod is removed.

Use this if:
a) the volume is only needed while the pod runs,
b) features of normal volumes like restoring from snapshot or capacity
   tracking are needed,
c) the storage driver is specified through a storage class, and
d) the storage driver supports dynamic volume provisioning through
   a PersistentVolumeClaim (see EphemeralVolumeSource for more
   information on the connection between this volume type
   and PersistentVolumeClaim).

Use PersistentVolumeClaim or one of the vendor-specific
APIs for volumes that persist for longer than the lifecycle
of an individual pod.

Use CSI for light-weight local ephemeral volumes if the CSI driver is meant to
be used that way - see the documentation of the driver for
more information.

A pod can use both types of ephemeral volumes and
persistent volumes at the same time.<br/>
        </td>
        <td>false</td>
      </tr><tr>
        <td><b><a href="#clusterspecmountsindexfc">fc</a></b></td>
        <td>object</td>
        <td>
          fc represents a Fibre Channel resource that is attached to a kubelet's host machine and then exposed to the pod.<br/>
        </td>
        <td>false</td>
      </tr><tr>
        <td><b><a href="#clusterspecmountsindexflexvolume">flexVolume</a></b></td>
        <td>object</td>
        <td>
          flexVolume represents a generic volume resource that is
provisioned/attached using an exec based plugin.
Deprecated: FlexVolume is deprecated. Consider using a CSIDriver instead.<br/>
        </td>
        <td>false</td>
      </tr><tr>
        <td><b><a href="#clusterspecmountsindexflocker">flocker</a></b></td>
        <td>object</td>
        <td>
          flocker represents a Flocker volume attached to a kubelet's host machine. This depends on the Flocker control service being running.
Deprecated: Flocker is deprecated and the in-tree flocker type is no longer supported.<br/>
        </td>
        <td>false</td>
      </tr><tr>
        <td><b><a href="#clusterspecmountsindexgcepersistentdisk">gcePersistentDisk</a></b></td>
        <td>object</td>
        <td>
          gcePersistentDisk represents a GCE Disk resource that is attached to a
kubelet's host machine and then exposed to the pod.
Deprecated: GCEPersistentDisk is deprecated. All operations for the in-tree
gcePersistentDisk type are redirected to the pd.csi.storage.gke.io CSI driver.
More info: https://kubernetes.io/docs/concepts/storage/volumes#gcepersistentdisk<br/>
        </td>
        <td>false</td>
      </tr><tr>
        <td><b><a href="#clusterspecmountsindexgitrepo">gitRepo</a></b></td>
        <td>object</td>
        <td>
          gitRepo represents a git repository at a particular revision.
Deprecated: GitRepo is deprecated. To provision a container with a git repo, mount an
EmptyDir into an InitContainer that clones the repo using git, then mount the EmptyDir
into the Pod's container.<br/>
        </td>
        <td>false</td>
      </tr><tr>
        <td><b><a href="#clusterspecmountsindexglusterfs">glusterfs</a></b></td>
        <td>object</td>
        <td>
          glusterfs represents a Glusterfs mount on the host that shares a pod's lifetime.
Deprecated: Glusterfs is deprecated and the in-tree glusterfs type is no longer supported.
More info: https://examples.k8s.io/volumes/glusterfs/README.md<br/>
        </td>
        <td>false</td>
      </tr><tr>
        <td><b><a href="#clusterspecmountsindexhostpath">hostPath</a></b></td>
        <td>object</td>
        <td>
          hostPath represents a pre-existing file or directory on the host
machine that is directly exposed to the container. This is generally
used for system agents or other privileged things that are allowed
to see the host machine. Most containers will NOT need this.
More info: https://kubernetes.io/docs/concepts/storage/volumes#hostpath<br/>
        </td>
        <td>false</td>
      </tr><tr>
        <td><b><a href="#clusterspecmountsindeximage">image</a></b></td>
        <td>object</td>
        <td>
          image represents an OCI object (a container image or artifact) pulled and mounted on the kubelet's host machine.
The volume is resolved at pod startup depending on which PullPolicy value is provided:

- Always: the kubelet always attempts to pull the reference. Container creation will fail If the pull fails.
- Never: the kubelet never pulls the reference and only uses a local image or artifact. Container creation will fail if the reference isn't present.
- IfNotPresent: the kubelet pulls if the reference isn't already present on disk. Container creation will fail if the reference isn't present and the pull fails.

The volume gets re-resolved if the pod gets deleted and recreated, which means that new remote content will become available on pod recreation.
A failure to resolve or pull the image during pod startup will block containers from starting and may add significant latency. Failures will be retried using normal volume backoff and will be reported on the pod reason and message.
The types of objects that may be mounted by this volume are defined by the container runtime implementation on a host machine and at minimum must include all valid types supported by the container image field.
The OCI object gets mounted in a single directory (spec.containers[*].volumeMounts.mountPath) by merging the manifest layers in the same way as for container images.
The volume will be mounted read-only (ro) and non-executable files (noexec).
Sub path mounts for containers are not supported (spec.containers[*].volumeMounts.subpath).
The field spec.securityContext.fsGroupChangePolicy has no effect on this volume type.<br/>
        </td>
        <td>false</td>
      </tr><tr>
        <td><b><a href="#clusterspecmountsindexiscsi">iscsi</a></b></td>
        <td>object</td>
        <td>
          iscsi represents an ISCSI Disk resource that is attached to a
kubelet's host machine and then exposed to the pod.
More info: https://examples.k8s.io/volumes/iscsi/README.md<br/>
        </td>
        <td>false</td>
      </tr><tr>
        <td><b><a href="#clusterspecmountsindexnfs">nfs</a></b></td>
        <td>object</td>
        <td>
          nfs represents an NFS mount on the host that shares a pod's lifetime
More info: https://kubernetes.io/docs/concepts/storage/volumes#nfs<br/>
        </td>
        <td>false</td>
      </tr><tr>
        <td><b><a href="#clusterspecmountsindexpersistentvolumeclaim">persistentVolumeClaim</a></b></td>
        <td>object</td>
        <td>
          persistentVolumeClaimVolumeSource represents a reference to a
PersistentVolumeClaim in the same namespace.
More info: https://kubernetes.io/docs/concepts/storage/persistent-volumes#persistentvolumeclaims<br/>
        </td>
        <td>false</td>
      </tr><tr>
        <td><b><a href="#clusterspecmountsindexphotonpersistentdisk">photonPersistentDisk</a></b></td>
        <td>object</td>
        <td>
          photonPersistentDisk represents a PhotonController persistent disk attached and mounted on kubelets host machine.
Deprecated: PhotonPersistentDisk is deprecated and the in-tree photonPersistentDisk type is no longer supported.<br/>
        </td>
        <td>false</td>
      </tr><tr>
        <td><b><a href="#clusterspecmountsindexportworxvolume">portworxVolume</a></b></td>
        <td>object</td>
        <td>
          portworxVolume represents a portworx volume attached and mounted on kubelets host machine.
Deprecated: PortworxVolume is deprecated. All operations for the in-tree portworxVolume type
are redirected to the pxd.portworx.com CSI driver when the CSIMigrationPortworx feature-gate
is on.<br/>
        </td>
        <td>false</td>
      </tr><tr>
        <td><b><a href="#clusterspecmountsindexprojected">projected</a></b></td>
        <td>object</td>
        <td>
          projected items for all in one resources secrets, configmaps, and downward API<br/>
        </td>
        <td>false</td>
      </tr><tr>
        <td><b><a href="#clusterspecmountsindexquobyte">quobyte</a></b></td>
        <td>object</td>
        <td>
          quobyte represents a Quobyte mount on the host that shares a pod's lifetime.
Deprecated: Quobyte is deprecated and the in-tree quobyte type is no longer supported.<br/>
        </td>
        <td>false</td>
      </tr><tr>
        <td><b><a href="#clusterspecmountsindexrbd">rbd</a></b></td>
        <td>object</td>
        <td>
          rbd represents a Rados Block Device mount on the host that shares a pod's lifetime.
Deprecated: RBD is deprecated and the in-tree rbd type is no longer supported.
More info: https://examples.k8s.io/volumes/rbd/README.md<br/>
        </td>
        <td>false</td>
      </tr><tr>
        <td><b>readOnly</b></td>
        <td>boolean</td>
        <td>
          ReadOnly specifies whether the volume should be mounted as read-only. (default: false, except for ConfigMaps and Secrets)<br/>
        </td>
        <td>false</td>
      </tr><tr>
        <td><b><a href="#clusterspecmountsindexscaleio">scaleIO</a></b></td>
        <td>object</td>
        <td>
          scaleIO represents a ScaleIO persistent volume attached and mounted on Kubernetes nodes.
Deprecated: ScaleIO is deprecated and the in-tree scaleIO type is no longer supported.<br/>
        </td>
        <td>false</td>
      </tr><tr>
        <td><b><a href="#clusterspecmountsindexsecret">secret</a></b></td>
        <td>object</td>
        <td>
          secret represents a secret that should populate this volume.
More info: https://kubernetes.io/docs/concepts/storage/volumes#secret<br/>
        </td>
        <td>false</td>
      </tr><tr>
        <td><b><a href="#clusterspecmountsindexstorageos">storageos</a></b></td>
        <td>object</td>
        <td>
          storageOS represents a StorageOS volume attached and mounted on Kubernetes nodes.
Deprecated: StorageOS is deprecated and the in-tree storageos type is no longer supported.<br/>
        </td>
        <td>false</td>
      </tr><tr>
        <td><b><a href="#clusterspecmountsindexvspherevolume">vsphereVolume</a></b></td>
        <td>object</td>
        <td>
          vsphereVolume represents a vSphere volume attached and mounted on kubelets host machine.
Deprecated: VsphereVolume is deprecated. All operations for the in-tree vsphereVolume type
are redirected to the csi.vsphere.vmware.com CSI driver.<br/>
        </td>
        <td>false</td>
      </tr></tbody>
</table>


### Cluster.spec.mounts[index].awsElasticBlockStore
<sup><sup>[↩ Parent](#clusterspecmountsindex)</sup></sup>



awsElasticBlockStore represents an AWS Disk resource that is attached to a
kubelet's host machine and then exposed to the pod.
Deprecated: AWSElasticBlockStore is deprecated. All operations for the in-tree
awsElasticBlockStore type are redirected to the ebs.csi.aws.com CSI driver.
More info: https://kubernetes.io/docs/concepts/storage/volumes#awselasticblockstore

<table>
    <thead>
        <tr>
            <th>Name</th>
            <th>Type</th>
            <th>Description</th>
            <th>Required</th>
        </tr>
    </thead>
    <tbody><tr>
        <td><b>volumeID</b></td>
        <td>string</td>
        <td>
          volumeID is unique ID of the persistent disk resource in AWS (Amazon EBS volume).
More info: https://kubernetes.io/docs/concepts/storage/volumes#awselasticblockstore<br/>
        </td>
        <td>true</td>
      </tr><tr>
        <td><b>fsType</b></td>
        <td>string</td>
        <td>
          fsType is the filesystem type of the volume that you want to mount.
Tip: Ensure that the filesystem type is supported by the host operating system.
Examples: "ext4", "xfs", "ntfs". Implicitly inferred to be "ext4" if unspecified.
More info: https://kubernetes.io/docs/concepts/storage/volumes#awselasticblockstore<br/>
        </td>
        <td>false</td>
      </tr><tr>
        <td><b>partition</b></td>
        <td>integer</td>
        <td>
          partition is the partition in the volume that you want to mount.
If omitted, the default is to mount by volume name.
Examples: For volume /dev/sda1, you specify the partition as "1".
Similarly, the volume partition for /dev/sda is "0" (or you can leave the property empty).<br/>
          <br/>
            <i>Format</i>: int32<br/>
        </td>
        <td>false</td>
      </tr><tr>
        <td><b>readOnly</b></td>
        <td>boolean</td>
        <td>
          readOnly value true will force the readOnly setting in VolumeMounts.
More info: https://kubernetes.io/docs/concepts/storage/volumes#awselasticblockstore<br/>
        </td>
        <td>false</td>
      </tr></tbody>
</table>


### Cluster.spec.mounts[index].azureDisk
<sup><sup>[↩ Parent](#clusterspecmountsindex)</sup></sup>



azureDisk represents an Azure Data Disk mount on the host and bind mount to the pod.
Deprecated: AzureDisk is deprecated. All operations for the in-tree azureDisk type
are redirected to the disk.csi.azure.com CSI driver.

<table>
    <thead>
        <tr>
            <th>Name</th>
            <th>Type</th>
            <th>Description</th>
            <th>Required</th>
        </tr>
    </thead>
    <tbody><tr>
        <td><b>diskName</b></td>
        <td>string</td>
        <td>
          diskName is the Name of the data disk in the blob storage<br/>
        </td>
        <td>true</td>
      </tr><tr>
        <td><b>diskURI</b></td>
        <td>string</td>
        <td>
          diskURI is the URI of data disk in the blob storage<br/>
        </td>
        <td>true</td>
      </tr><tr>
        <td><b>cachingMode</b></td>
        <td>string</td>
        <td>
          cachingMode is the Host Caching mode: None, Read Only, Read Write.<br/>
        </td>
        <td>false</td>
      </tr><tr>
        <td><b>fsType</b></td>
        <td>string</td>
        <td>
          fsType is Filesystem type to mount.
Must be a filesystem type supported by the host operating system.
Ex. "ext4", "xfs", "ntfs". Implicitly inferred to be "ext4" if unspecified.<br/>
          <br/>
            <i>Default</i>: ext4<br/>
        </td>
        <td>false</td>
      </tr><tr>
        <td><b>kind</b></td>
        <td>string</td>
        <td>
          kind expected values are Shared: multiple blob disks per storage account  Dedicated: single blob disk per storage account  Managed: azure managed data disk (only in managed availability set). defaults to shared<br/>
        </td>
        <td>false</td>
      </tr><tr>
        <td><b>readOnly</b></td>
        <td>boolean</td>
        <td>
          readOnly Defaults to false (read/write). ReadOnly here will force
the ReadOnly setting in VolumeMounts.<br/>
          <br/>
            <i>Default</i>: false<br/>
        </td>
        <td>false</td>
      </tr></tbody>
</table>


### Cluster.spec.mounts[index].azureFile
<sup><sup>[↩ Parent](#clusterspecmountsindex)</sup></sup>



azureFile represents an Azure File Service mount on the host and bind mount to the pod.
Deprecated: AzureFile is deprecated. All operations for the in-tree azureFile type
are redirected to the file.csi.azure.com CSI driver.

<table>
    <thead>
        <tr>
            <th>Name</th>
            <th>Type</th>
            <th>Description</th>
            <th>Required</th>
        </tr>
    </thead>
    <tbody><tr>
        <td><b>secretName</b></td>
        <td>string</td>
        <td>
          secretName is the  name of secret that contains Azure Storage Account Name and Key<br/>
        </td>
        <td>true</td>
      </tr><tr>
        <td><b>shareName</b></td>
        <td>string</td>
        <td>
          shareName is the azure share Name<br/>
        </td>
        <td>true</td>
      </tr><tr>
        <td><b>readOnly</b></td>
        <td>boolean</td>
        <td>
          readOnly defaults to false (read/write). ReadOnly here will force
the ReadOnly setting in VolumeMounts.<br/>
        </td>
        <td>false</td>
      </tr></tbody>
</table>


### Cluster.spec.mounts[index].cephfs
<sup><sup>[↩ Parent](#clusterspecmountsindex)</sup></sup>



cephFS represents a Ceph FS mount on the host that shares a pod's lifetime.
Deprecated: CephFS is deprecated and the in-tree cephfs type is no longer supported.

<table>
    <thead>
        <tr>
            <th>Name</th>
            <th>Type</th>
            <th>Description</th>
            <th>Required</th>
        </tr>
    </thead>
    <tbody><tr>
        <td><b>monitors</b></td>
        <td>[]string</td>
        <td>
          monitors is Required: Monitors is a collection of Ceph monitors
More info: https://examples.k8s.io/volumes/cephfs/README.md#how-to-use-it<br/>
        </td>
        <td>true</td>
      </tr><tr>
        <td><b>path</b></td>
        <td>string</td>
        <td>
          path is Optional: Used as the mounted root, rather than the full Ceph tree, default is /<br/>
        </td>
        <td>false</td>
      </tr><tr>
        <td><b>readOnly</b></td>
        <td>boolean</td>
        <td>
          readOnly is Optional: Defaults to false (read/write). ReadOnly here will force
the ReadOnly setting in VolumeMounts.
More info: https://examples.k8s.io/volumes/cephfs/README.md#how-to-use-it<br/>
        </td>
        <td>false</td>
      </tr><tr>
        <td><b>secretFile</b></td>
        <td>string</td>
        <td>
          secretFile is Optional: SecretFile is the path to key ring for User, default is /etc/ceph/user.secret
More info: https://examples.k8s.io/volumes/cephfs/README.md#how-to-use-it<br/>
        </td>
        <td>false</td>
      </tr><tr>
        <td><b><a href="#clusterspecmountsindexcephfssecretref">secretRef</a></b></td>
        <td>object</td>
        <td>
          secretRef is Optional: SecretRef is reference to the authentication secret for User, default is empty.
More info: https://examples.k8s.io/volumes/cephfs/README.md#how-to-use-it<br/>
        </td>
        <td>false</td>
      </tr><tr>
        <td><b>user</b></td>
        <td>string</td>
        <td>
          user is optional: User is the rados user name, default is admin
More info: https://examples.k8s.io/volumes/cephfs/README.md#how-to-use-it<br/>
        </td>
        <td>false</td>
      </tr></tbody>
</table>


### Cluster.spec.mounts[index].cephfs.secretRef
<sup><sup>[↩ Parent](#clusterspecmountsindexcephfs)</sup></sup>



secretRef is Optional: SecretRef is reference to the authentication secret for User, default is empty.
More info: https://examples.k8s.io/volumes/cephfs/README.md#how-to-use-it

<table>
    <thead>
        <tr>
            <th>Name</th>
            <th>Type</th>
            <th>Description</th>
            <th>Required</th>
        </tr>
    </thead>
    <tbody><tr>
        <td><b>name</b></td>
        <td>string</td>
        <td>
          Name of the referent.
This field is effectively required, but due to backwards compatibility is
allowed to be empty. Instances of this type with an empty value here are
almost certainly wrong.
More info: https://kubernetes.io/docs/concepts/overview/working-with-objects/names/#names<br/>
          <br/>
            <i>Default</i>: <br/>
        </td>
        <td>false</td>
      </tr></tbody>
</table>


### Cluster.spec.mounts[index].cinder
<sup><sup>[↩ Parent](#clusterspecmountsindex)</sup></sup>



cinder represents a cinder volume attached and mounted on kubelets host machine.
Deprecated: Cinder is deprecated. All operations for the in-tree cinder type
are redirected to the cinder.csi.openstack.org CSI driver.
More info: https://examples.k8s.io/mysql-cinder-pd/README.md

<table>
    <thead>
        <tr>
            <th>Name</th>
            <th>Type</th>
            <th>Description</th>
            <th>Required</th>
        </tr>
    </thead>
    <tbody><tr>
        <td><b>volumeID</b></td>
        <td>string</td>
        <td>
          volumeID used to identify the volume in cinder.
More info: https://examples.k8s.io/mysql-cinder-pd/README.md<br/>
        </td>
        <td>true</td>
      </tr><tr>
        <td><b>fsType</b></td>
        <td>string</td>
        <td>
          fsType is the filesystem type to mount.
Must be a filesystem type supported by the host operating system.
Examples: "ext4", "xfs", "ntfs". Implicitly inferred to be "ext4" if unspecified.
More info: https://examples.k8s.io/mysql-cinder-pd/README.md<br/>
        </td>
        <td>false</td>
      </tr><tr>
        <td><b>readOnly</b></td>
        <td>boolean</td>
        <td>
          readOnly defaults to false (read/write). ReadOnly here will force
the ReadOnly setting in VolumeMounts.
More info: https://examples.k8s.io/mysql-cinder-pd/README.md<br/>
        </td>
        <td>false</td>
      </tr><tr>
        <td><b><a href="#clusterspecmountsindexcindersecretref">secretRef</a></b></td>
        <td>object</td>
        <td>
          secretRef is optional: points to a secret object containing parameters used to connect
to OpenStack.<br/>
        </td>
        <td>false</td>
      </tr></tbody>
</table>


### Cluster.spec.mounts[index].cinder.secretRef
<sup><sup>[↩ Parent](#clusterspecmountsindexcinder)</sup></sup>



secretRef is optional: points to a secret object containing parameters used to connect
to OpenStack.

<table>
    <thead>
        <tr>
            <th>Name</th>
            <th>Type</th>
            <th>Description</th>
            <th>Required</th>
        </tr>
    </thead>
    <tbody><tr>
        <td><b>name</b></td>
        <td>string</td>
        <td>
          Name of the referent.
This field is effectively required, but due to backwards compatibility is
allowed to be empty. Instances of this type with an empty value here are
almost certainly wrong.
More info: https://kubernetes.io/docs/concepts/overview/working-with-objects/names/#names<br/>
          <br/>
            <i>Default</i>: <br/>
        </td>
        <td>false</td>
      </tr></tbody>
</table>


### Cluster.spec.mounts[index].configMap
<sup><sup>[↩ Parent](#clusterspecmountsindex)</sup></sup>



configMap represents a configMap that should populate this volume

<table>
    <thead>
        <tr>
            <th>Name</th>
            <th>Type</th>
            <th>Description</th>
            <th>Required</th>
        </tr>
    </thead>
    <tbody><tr>
        <td><b>defaultMode</b></td>
        <td>integer</td>
        <td>
          defaultMode is optional: mode bits used to set permissions on created files by default.
Must be an octal value between 0000 and 0777 or a decimal value between 0 and 511.
YAML accepts both octal and decimal values, JSON requires decimal values for mode bits.
Defaults to 0644.
Directories within the path are not affected by this setting.
This might be in conflict with other options that affect the file
mode, like fsGroup, and the result can be other mode bits set.<br/>
          <br/>
            <i>Format</i>: int32<br/>
        </td>
        <td>false</td>
      </tr><tr>
        <td><b><a href="#clusterspecmountsindexconfigmapitemsindex">items</a></b></td>
        <td>[]object</td>
        <td>
          items if unspecified, each key-value pair in the Data field of the referenced
ConfigMap will be projected into the volume as a file whose name is the
key and content is the value. If specified, the listed keys will be
projected into the specified paths, and unlisted keys will not be
present. If a key is specified which is not present in the ConfigMap,
the volume setup will error unless it is marked optional. Paths must be
relative and may not contain the '..' path or start with '..'.<br/>
        </td>
        <td>false</td>
      </tr><tr>
        <td><b>name</b></td>
        <td>string</td>
        <td>
          Name of the referent.
This field is effectively required, but due to backwards compatibility is
allowed to be empty. Instances of this type with an empty value here are
almost certainly wrong.
More info: https://kubernetes.io/docs/concepts/overview/working-with-objects/names/#names<br/>
          <br/>
            <i>Default</i>: <br/>
        </td>
        <td>false</td>
      </tr><tr>
        <td><b>optional</b></td>
        <td>boolean</td>
        <td>
          optional specify whether the ConfigMap or its keys must be defined<br/>
        </td>
        <td>false</td>
      </tr></tbody>
</table>


### Cluster.spec.mounts[index].configMap.items[index]
<sup><sup>[↩ Parent](#clusterspecmountsindexconfigmap)</sup></sup>



Maps a string key to a path within a volume.

<table>
    <thead>
        <tr>
            <th>Name</th>
            <th>Type</th>
            <th>Description</th>
            <th>Required</th>
        </tr>
    </thead>
    <tbody><tr>
        <td><b>key</b></td>
        <td>string</td>
        <td>
          key is the key to project.<br/>
        </td>
        <td>true</td>
      </tr><tr>
        <td><b>path</b></td>
        <td>string</td>
        <td>
          path is the relative path of the file to map the key to.
May not be an absolute path.
May not contain the path element '..'.
May not start with the string '..'.<br/>
        </td>
        <td>true</td>
      </tr><tr>
        <td><b>mode</b></td>
        <td>integer</td>
        <td>
          mode is Optional: mode bits used to set permissions on this file.
Must be an octal value between 0000 and 0777 or a decimal value between 0 and 511.
YAML accepts both octal and decimal values, JSON requires decimal values for mode bits.
If not specified, the volume defaultMode will be used.
This might be in conflict with other options that affect the file
mode, like fsGroup, and the result can be other mode bits set.<br/>
          <br/>
            <i>Format</i>: int32<br/>
        </td>
        <td>false</td>
      </tr></tbody>
</table>


### Cluster.spec.mounts[index].csi
<sup><sup>[↩ Parent](#clusterspecmountsindex)</sup></sup>



csi (Container Storage Interface) represents ephemeral storage that is handled by certain external CSI drivers.

<table>
    <thead>
        <tr>
            <th>Name</th>
            <th>Type</th>
            <th>Description</th>
            <th>Required</th>
        </tr>
    </thead>
    <tbody><tr>
        <td><b>driver</b></td>
        <td>string</td>
        <td>
          driver is the name of the CSI driver that handles this volume.
Consult with your admin for the correct name as registered in the cluster.<br/>
        </td>
        <td>true</td>
      </tr><tr>
        <td><b>fsType</b></td>
        <td>string</td>
        <td>
          fsType to mount. Ex. "ext4", "xfs", "ntfs".
If not provided, the empty value is passed to the associated CSI driver
which will determine the default filesystem to apply.<br/>
        </td>
        <td>false</td>
      </tr><tr>
        <td><b><a href="#clusterspecmountsindexcsinodepublishsecretref">nodePublishSecretRef</a></b></td>
        <td>object</td>
        <td>
          nodePublishSecretRef is a reference to the secret object containing
sensitive information to pass to the CSI driver to complete the CSI
NodePublishVolume and NodeUnpublishVolume calls.
This field is optional, and  may be empty if no secret is required. If the
secret object contains more than one secret, all secret references are passed.<br/>
        </td>
        <td>false</td>
      </tr><tr>
        <td><b>readOnly</b></td>
        <td>boolean</td>
        <td>
          readOnly specifies a read-only configuration for the volume.
Defaults to false (read/write).<br/>
        </td>
        <td>false</td>
      </tr><tr>
        <td><b>volumeAttributes</b></td>
        <td>map[string]string</td>
        <td>
          volumeAttributes stores driver-specific properties that are passed to the CSI
driver. Consult your driver's documentation for supported values.<br/>
        </td>
        <td>false</td>
      </tr></tbody>
</table>


### Cluster.spec.mounts[index].csi.nodePublishSecretRef
<sup><sup>[↩ Parent](#clusterspecmountsindexcsi)</sup></sup>



nodePublishSecretRef is a reference to the secret object containing
sensitive information to pass to the CSI driver to complete the CSI
NodePublishVolume and NodeUnpublishVolume calls.
This field is optional, and  may be empty if no secret is required. If the
secret object contains more than one secret, all secret references are passed.

<table>
    <thead>
        <tr>
            <th>Name</th>
            <th>Type</th>
            <th>Description</th>
            <th>Required</th>
        </tr>
    </thead>
    <tbody><tr>
        <td><b>name</b></td>
        <td>string</td>
        <td>
          Name of the referent.
This field is effectively required, but due to backwards compatibility is
allowed to be empty. Instances of this type with an empty value here are
almost certainly wrong.
More info: https://kubernetes.io/docs/concepts/overview/working-with-objects/names/#names<br/>
          <br/>
            <i>Default</i>: <br/>
        </td>
        <td>false</td>
      </tr></tbody>
</table>


### Cluster.spec.mounts[index].downwardAPI
<sup><sup>[↩ Parent](#clusterspecmountsindex)</sup></sup>



downwardAPI represents downward API about the pod that should populate this volume

<table>
    <thead>
        <tr>
            <th>Name</th>
            <th>Type</th>
            <th>Description</th>
            <th>Required</th>
        </tr>
    </thead>
    <tbody><tr>
        <td><b>defaultMode</b></td>
        <td>integer</td>
        <td>
          Optional: mode bits to use on created files by default. Must be a
Optional: mode bits used to set permissions on created files by default.
Must be an octal value between 0000 and 0777 or a decimal value between 0 and 511.
YAML accepts both octal and decimal values, JSON requires decimal values for mode bits.
Defaults to 0644.
Directories within the path are not affected by this setting.
This might be in conflict with other options that affect the file
mode, like fsGroup, and the result can be other mode bits set.<br/>
          <br/>
            <i>Format</i>: int32<br/>
        </td>
        <td>false</td>
      </tr><tr>
        <td><b><a href="#clusterspecmountsindexdownwardapiitemsindex">items</a></b></td>
        <td>[]object</td>
        <td>
          Items is a list of downward API volume file<br/>
        </td>
        <td>false</td>
      </tr></tbody>
</table>


### Cluster.spec.mounts[index].downwardAPI.items[index]
<sup><sup>[↩ Parent](#clusterspecmountsindexdownwardapi)</sup></sup>



DownwardAPIVolumeFile represents information to create the file containing the pod field

<table>
    <thead>
        <tr>
            <th>Name</th>
            <th>Type</th>
            <th>Description</th>
            <th>Required</th>
        </tr>
    </thead>
    <tbody><tr>
        <td><b>path</b></td>
        <td>string</td>
        <td>
          Required: Path is  the relative path name of the file to be created. Must not be absolute or contain the '..' path. Must be utf-8 encoded. The first item of the relative path must not start with '..'<br/>
        </td>
        <td>true</td>
      </tr><tr>
        <td><b><a href="#clusterspecmountsindexdownwardapiitemsindexfieldref">fieldRef</a></b></td>
        <td>object</td>
        <td>
          Required: Selects a field of the pod: only annotations, labels, name, namespace and uid are supported.<br/>
        </td>
        <td>false</td>
      </tr><tr>
        <td><b>mode</b></td>
        <td>integer</td>
        <td>
          Optional: mode bits used to set permissions on this file, must be an octal value
between 0000 and 0777 or a decimal value between 0 and 511.
YAML accepts both octal and decimal values, JSON requires decimal values for mode bits.
If not specified, the volume defaultMode will be used.
This might be in conflict with other options that affect the file
mode, like fsGroup, and the result can be other mode bits set.<br/>
          <br/>
            <i>Format</i>: int32<br/>
        </td>
        <td>false</td>
      </tr><tr>
        <td><b><a href="#clusterspecmountsindexdownwardapiitemsindexresourcefieldref">resourceFieldRef</a></b></td>
        <td>object</td>
        <td>
          Selects a resource of the container: only resources limits and requests
(limits.cpu, limits.memory, requests.cpu and requests.memory) are currently supported.<br/>
        </td>
        <td>false</td>
      </tr></tbody>
</table>


### Cluster.spec.mounts[index].downwardAPI.items[index].fieldRef
<sup><sup>[↩ Parent](#clusterspecmountsindexdownwardapiitemsindex)</sup></sup>



Required: Selects a field of the pod: only annotations, labels, name, namespace and uid are supported.

<table>
    <thead>
        <tr>
            <th>Name</th>
            <th>Type</th>
            <th>Description</th>
            <th>Required</th>
        </tr>
    </thead>
    <tbody><tr>
        <td><b>fieldPath</b></td>
        <td>string</td>
        <td>
          Path of the field to select in the specified API version.<br/>
        </td>
        <td>true</td>
      </tr><tr>
        <td><b>apiVersion</b></td>
        <td>string</td>
        <td>
          Version of the schema the FieldPath is written in terms of, defaults to "v1".<br/>
        </td>
        <td>false</td>
      </tr></tbody>
</table>


### Cluster.spec.mounts[index].downwardAPI.items[index].resourceFieldRef
<sup><sup>[↩ Parent](#clusterspecmountsindexdownwardapiitemsindex)</sup></sup>



Selects a resource of the container: only resources limits and requests
(limits.cpu, limits.memory, requests.cpu and requests.memory) are currently supported.

<table>
    <thead>
        <tr>
            <th>Name</th>
            <th>Type</th>
            <th>Description</th>
            <th>Required</th>
        </tr>
    </thead>
    <tbody><tr>
        <td><b>resource</b></td>
        <td>string</td>
        <td>
          Required: resource to select<br/>
        </td>
        <td>true</td>
      </tr><tr>
        <td><b>containerName</b></td>
        <td>string</td>
        <td>
          Container name: required for volumes, optional for env vars<br/>
        </td>
        <td>false</td>
      </tr><tr>
        <td><b>divisor</b></td>
        <td>int or string</td>
        <td>
          Specifies the output format of the exposed resources, defaults to "1"<br/>
        </td>
        <td>false</td>
      </tr></tbody>
</table>


### Cluster.spec.mounts[index].emptyDir
<sup><sup>[↩ Parent](#clusterspecmountsindex)</sup></sup>



emptyDir represents a temporary directory that shares a pod's lifetime.
More info: https://kubernetes.io/docs/concepts/storage/volumes#emptydir

<table>
    <thead>
        <tr>
            <th>Name</th>
            <th>Type</th>
            <th>Description</th>
            <th>Required</th>
        </tr>
    </thead>
    <tbody><tr>
        <td><b>medium</b></td>
        <td>string</td>
        <td>
          medium represents what type of storage medium should back this directory.
The default is "" which means to use the node's default medium.
Must be an empty string (default) or Memory.
More info: https://kubernetes.io/docs/concepts/storage/volumes#emptydir<br/>
        </td>
        <td>false</td>
      </tr><tr>
        <td><b>sizeLimit</b></td>
        <td>int or string</td>
        <td>
          sizeLimit is the total amount of local storage required for this EmptyDir volume.
The size limit is also applicable for memory medium.
The maximum usage on memory medium EmptyDir would be the minimum value between
the SizeLimit specified here and the sum of memory limits of all containers in a pod.
The default is nil which means that the limit is undefined.
More info: https://kubernetes.io/docs/concepts/storage/volumes#emptydir<br/>
        </td>
        <td>false</td>
      </tr></tbody>
</table>


### Cluster.spec.mounts[index].ephemeral
<sup><sup>[↩ Parent](#clusterspecmountsindex)</sup></sup>



ephemeral represents a volume that is handled by a cluster storage driver.
The volume's lifecycle is tied to the pod that defines it - it will be created before the pod starts,
and deleted when the pod is removed.

Use this if:
a) the volume is only needed while the pod runs,
b) features of normal volumes like restoring from snapshot or capacity
   tracking are needed,
c) the storage driver is specified through a storage class, and
d) the storage driver supports dynamic volume provisioning through
   a PersistentVolumeClaim (see EphemeralVolumeSource for more
   information on the connection between this volume type
   and PersistentVolumeClaim).

Use PersistentVolumeClaim or one of the vendor-specific
APIs for volumes that persist for longer than the lifecycle
of an individual pod.

Use CSI for light-weight local ephemeral volumes if the CSI driver is meant to
be used that way - see the documentation of the driver for
more information.

A pod can use both types of ephemeral volumes and
persistent volumes at the same time.

<table>
    <thead>
        <tr>
            <th>Name</th>
            <th>Type</th>
            <th>Description</th>
            <th>Required</th>
        </tr>
    </thead>
    <tbody><tr>
        <td><b><a href="#clusterspecmountsindexephemeralvolumeclaimtemplate">volumeClaimTemplate</a></b></td>
        <td>object</td>
        <td>
          Will be used to create a stand-alone PVC to provision the volume.
The pod in which this EphemeralVolumeSource is embedded will be the
owner of the PVC, i.e. the PVC will be deleted together with the
pod.  The name of the PVC will be `<pod name>-<volume name>` where
`<volume name>` is the name from the `PodSpec.Volumes` array
entry. Pod validation will reject the pod if the concatenated name
is not valid for a PVC (for example, too long).

An existing PVC with that name that is not owned by the pod
will *not* be used for the pod to avoid using an unrelated
volume by mistake. Starting the pod is then blocked until
the unrelated PVC is removed. If such a pre-created PVC is
meant to be used by the pod, the PVC has to updated with an
owner reference to the pod once the pod exists. Normally
this should not be necessary, but it may be useful when
manually reconstructing a broken cluster.

This field is read-only and no changes will be made by Kubernetes
to the PVC after it has been created.

Required, must not be nil.<br/>
        </td>
        <td>false</td>
      </tr></tbody>
</table>


### Cluster.spec.mounts[index].ephemeral.volumeClaimTemplate
<sup><sup>[↩ Parent](#clusterspecmountsindexephemeral)</sup></sup>



Will be used to create a stand-alone PVC to provision the volume.
The pod in which this EphemeralVolumeSource is embedded will be the
owner of the PVC, i.e. the PVC will be deleted together with the
pod.  The name of the PVC will be `<pod name>-<volume name>` where
`<volume name>` is the name from the `PodSpec.Volumes` array
entry. Pod validation will reject the pod if the concatenated name
is not valid for a PVC (for example, too long).

An existing PVC with that name that is not owned by the pod
will *not* be used for the pod to avoid using an unrelated
volume by mistake. Starting the pod is then blocked until
the unrelated PVC is removed. If such a pre-created PVC is
meant to be used by the pod, the PVC has to updated with an
owner reference to the pod once the pod exists. Normally
this should not be necessary, but it may be useful when
manually reconstructing a broken cluster.

This field is read-only and no changes will be made by Kubernetes
to the PVC after it has been created.

Required, must not be nil.

<table>
    <thead>
        <tr>
            <th>Name</th>
            <th>Type</th>
            <th>Description</th>
            <th>Required</th>
        </tr>
    </thead>
    <tbody><tr>
        <td><b><a href="#clusterspecmountsindexephemeralvolumeclaimtemplatespec">spec</a></b></td>
        <td>object</td>
        <td>
          The specification for the PersistentVolumeClaim. The entire content is
copied unchanged into the PVC that gets created from this
template. The same fields as in a PersistentVolumeClaim
are also valid here.<br/>
        </td>
        <td>true</td>
      </tr><tr>
        <td><b><a href="#clusterspecmountsindexephemeralvolumeclaimtemplatemetadata">metadata</a></b></td>
        <td>object</td>
        <td>
          May contain labels and annotations that will be copied into the PVC
when creating it. No other fields are allowed and will be rejected during
validation.<br/>
        </td>
        <td>false</td>
      </tr></tbody>
</table>


### Cluster.spec.mounts[index].ephemeral.volumeClaimTemplate.spec
<sup><sup>[↩ Parent](#clusterspecmountsindexephemeralvolumeclaimtemplate)</sup></sup>



The specification for the PersistentVolumeClaim. The entire content is
copied unchanged into the PVC that gets created from this
template. The same fields as in a PersistentVolumeClaim
are also valid here.

<table>
    <thead>
        <tr>
            <th>Name</th>
            <th>Type</th>
            <th>Description</th>
            <th>Required</th>
        </tr>
    </thead>
    <tbody><tr>
        <td><b>accessModes</b></td>
        <td>[]string</td>
        <td>
          accessModes contains the desired access modes the volume should have.
More info: https://kubernetes.io/docs/concepts/storage/persistent-volumes#access-modes-1<br/>
        </td>
        <td>false</td>
      </tr><tr>
        <td><b><a href="#clusterspecmountsindexephemeralvolumeclaimtemplatespecdatasource">dataSource</a></b></td>
        <td>object</td>
        <td>
          dataSource field can be used to specify either:
* An existing VolumeSnapshot object (snapshot.storage.k8s.io/VolumeSnapshot)
* An existing PVC (PersistentVolumeClaim)
If the provisioner or an external controller can support the specified data source,
it will create a new volume based on the contents of the specified data source.
When the AnyVolumeDataSource feature gate is enabled, dataSource contents will be copied to dataSourceRef,
and dataSourceRef contents will be copied to dataSource when dataSourceRef.namespace is not specified.
If the namespace is specified, then dataSourceRef will not be copied to dataSource.<br/>
        </td>
        <td>false</td>
      </tr><tr>
        <td><b><a href="#clusterspecmountsindexephemeralvolumeclaimtemplatespecdatasourceref">dataSourceRef</a></b></td>
        <td>object</td>
        <td>
          dataSourceRef specifies the object from which to populate the volume with data, if a non-empty
volume is desired. This may be any object from a non-empty API group (non
core object) or a PersistentVolumeClaim object.
When this field is specified, volume binding will only succeed if the type of
the specified object matches some installed volume populator or dynamic
provisioner.
This field will replace the functionality of the dataSource field and as such
if both fields are non-empty, they must have the same value. For backwards
compatibility, when namespace isn't specified in dataSourceRef,
both fields (dataSource and dataSourceRef) will be set to the same
value automatically if one of them is empty and the other is non-empty.
When namespace is specified in dataSourceRef,
dataSource isn't set to the same value and must be empty.
There are three important differences between dataSource and dataSourceRef:
* While dataSource only allows two specific types of objects, dataSourceRef
  allows any non-core object, as well as PersistentVolumeClaim objects.
* While dataSource ignores disallowed values (dropping them), dataSourceRef
  preserves all values, and generates an error if a disallowed value is
  specified.
* While dataSource only allows local objects, dataSourceRef allows objects
  in any namespaces.
(Beta) Using this field requires the AnyVolumeDataSource feature gate to be enabled.
(Alpha) Using the namespace field of dataSourceRef requires the CrossNamespaceVolumeDataSource feature gate to be enabled.<br/>
        </td>
        <td>false</td>
      </tr><tr>
        <td><b><a href="#clusterspecmountsindexephemeralvolumeclaimtemplatespecresources">resources</a></b></td>
        <td>object</td>
        <td>
          resources represents the minimum resources the volume should have.
If RecoverVolumeExpansionFailure feature is enabled users are allowed to specify resource requirements
that are lower than previous value but must still be higher than capacity recorded in the
status field of the claim.
More info: https://kubernetes.io/docs/concepts/storage/persistent-volumes#resources<br/>
        </td>
        <td>false</td>
      </tr><tr>
        <td><b><a href="#clusterspecmountsindexephemeralvolumeclaimtemplatespecselector">selector</a></b></td>
        <td>object</td>
        <td>
          selector is a label query over volumes to consider for binding.<br/>
        </td>
        <td>false</td>
      </tr><tr>
        <td><b>storageClassName</b></td>
        <td>string</td>
        <td>
          storageClassName is the name of the StorageClass required by the claim.
More info: https://kubernetes.io/docs/concepts/storage/persistent-volumes#class-1<br/>
        </td>
        <td>false</td>
      </tr><tr>
        <td><b>volumeAttributesClassName</b></td>
        <td>string</td>
        <td>
          volumeAttributesClassName may be used to set the VolumeAttributesClass used by this claim.
If specified, the CSI driver will create or update the volume with the attributes defined
in the corresponding VolumeAttributesClass. This has a different purpose than storageClassName,
it can be changed after the claim is created. An empty string value means that no VolumeAttributesClass
will be applied to the claim but it's not allowed to reset this field to empty string once it is set.
If unspecified and the PersistentVolumeClaim is unbound, the default VolumeAttributesClass
will be set by the persistentvolume controller if it exists.
If the resource referred to by volumeAttributesClass does not exist, this PersistentVolumeClaim will be
set to a Pending state, as reflected by the modifyVolumeStatus field, until such as a resource
exists.
More info: https://kubernetes.io/docs/concepts/storage/volume-attributes-classes/
(Beta) Using this field requires the VolumeAttributesClass feature gate to be enabled (off by default).<br/>
        </td>
        <td>false</td>
      </tr><tr>
        <td><b>volumeMode</b></td>
        <td>string</td>
        <td>
          volumeMode defines what type of volume is required by the claim.
Value of Filesystem is implied when not included in claim spec.<br/>
        </td>
        <td>false</td>
      </tr><tr>
        <td><b>volumeName</b></td>
        <td>string</td>
        <td>
          volumeName is the binding reference to the PersistentVolume backing this claim.<br/>
        </td>
        <td>false</td>
      </tr></tbody>
</table>


### Cluster.spec.mounts[index].ephemeral.volumeClaimTemplate.spec.dataSource
<sup><sup>[↩ Parent](#clusterspecmountsindexephemeralvolumeclaimtemplatespec)</sup></sup>



dataSource field can be used to specify either:
* An existing VolumeSnapshot object (snapshot.storage.k8s.io/VolumeSnapshot)
* An existing PVC (PersistentVolumeClaim)
If the provisioner or an external controller can support the specified data source,
it will create a new volume based on the contents of the specified data source.
When the AnyVolumeDataSource feature gate is enabled, dataSource contents will be copied to dataSourceRef,
and dataSourceRef contents will be copied to dataSource when dataSourceRef.namespace is not specified.
If the namespace is specified, then dataSourceRef will not be copied to dataSource.

<table>
    <thead>
        <tr>
            <th>Name</th>
            <th>Type</th>
            <th>Description</th>
            <th>Required</th>
        </tr>
    </thead>
    <tbody><tr>
        <td><b>kind</b></td>
        <td>string</td>
        <td>
          Kind is the type of resource being referenced<br/>
        </td>
        <td>true</td>
      </tr><tr>
        <td><b>name</b></td>
        <td>string</td>
        <td>
          Name is the name of resource being referenced<br/>
        </td>
        <td>true</td>
      </tr><tr>
        <td><b>apiGroup</b></td>
        <td>string</td>
        <td>
          APIGroup is the group for the resource being referenced.
If APIGroup is not specified, the specified Kind must be in the core API group.
For any other third-party types, APIGroup is required.<br/>
        </td>
        <td>false</td>
      </tr></tbody>
</table>


### Cluster.spec.mounts[index].ephemeral.volumeClaimTemplate.spec.dataSourceRef
<sup><sup>[↩ Parent](#clusterspecmountsindexephemeralvolumeclaimtemplatespec)</sup></sup>



dataSourceRef specifies the object from which to populate the volume with data, if a non-empty
volume is desired. This may be any object from a non-empty API group (non
core object) or a PersistentVolumeClaim object.
When this field is specified, volume binding will only succeed if the type of
the specified object matches some installed volume populator or dynamic
provisioner.
This field will replace the functionality of the dataSource field and as such
if both fields are non-empty, they must have the same value. For backwards
compatibility, when namespace isn't specified in dataSourceRef,
both fields (dataSource and dataSourceRef) will be set to the same
value automatically if one of them is empty and the other is non-empty.
When namespace is specified in dataSourceRef,
dataSource isn't set to the same value and must be empty.
There are three important differences between dataSource and dataSourceRef:
* While dataSource only allows two specific types of objects, dataSourceRef
  allows any non-core object, as well as PersistentVolumeClaim objects.
* While dataSource ignores disallowed values (dropping them), dataSourceRef
  preserves all values, and generates an error if a disallowed value is
  specified.
* While dataSource only allows local objects, dataSourceRef allows objects
  in any namespaces.
(Beta) Using this field requires the AnyVolumeDataSource feature gate to be enabled.
(Alpha) Using the namespace field of dataSourceRef requires the CrossNamespaceVolumeDataSource feature gate to be enabled.

<table>
    <thead>
        <tr>
            <th>Name</th>
            <th>Type</th>
            <th>Description</th>
            <th>Required</th>
        </tr>
    </thead>
    <tbody><tr>
        <td><b>kind</b></td>
        <td>string</td>
        <td>
          Kind is the type of resource being referenced<br/>
        </td>
        <td>true</td>
      </tr><tr>
        <td><b>name</b></td>
        <td>string</td>
        <td>
          Name is the name of resource being referenced<br/>
        </td>
        <td>true</td>
      </tr><tr>
        <td><b>apiGroup</b></td>
        <td>string</td>
        <td>
          APIGroup is the group for the resource being referenced.
If APIGroup is not specified, the specified Kind must be in the core API group.
For any other third-party types, APIGroup is required.<br/>
        </td>
        <td>false</td>
      </tr><tr>
        <td><b>namespace</b></td>
        <td>string</td>
        <td>
          Namespace is the namespace of resource being referenced
Note that when a namespace is specified, a gateway.networking.k8s.io/ReferenceGrant object is required in the referent namespace to allow that namespace's owner to accept the reference. See the ReferenceGrant documentation for details.
(Alpha) This field requires the CrossNamespaceVolumeDataSource feature gate to be enabled.<br/>
        </td>
        <td>false</td>
      </tr></tbody>
</table>


### Cluster.spec.mounts[index].ephemeral.volumeClaimTemplate.spec.resources
<sup><sup>[↩ Parent](#clusterspecmountsindexephemeralvolumeclaimtemplatespec)</sup></sup>



resources represents the minimum resources the volume should have.
If RecoverVolumeExpansionFailure feature is enabled users are allowed to specify resource requirements
that are lower than previous value but must still be higher than capacity recorded in the
status field of the claim.
More info: https://kubernetes.io/docs/concepts/storage/persistent-volumes#resources

<table>
    <thead>
        <tr>
            <th>Name</th>
            <th>Type</th>
            <th>Description</th>
            <th>Required</th>
        </tr>
    </thead>
    <tbody><tr>
        <td><b>limits</b></td>
        <td>map[string]int or string</td>
        <td>
          Limits describes the maximum amount of compute resources allowed.
More info: https://kubernetes.io/docs/concepts/configuration/manage-resources-containers/<br/>
        </td>
        <td>false</td>
      </tr><tr>
        <td><b>requests</b></td>
        <td>map[string]int or string</td>
        <td>
          Requests describes the minimum amount of compute resources required.
If Requests is omitted for a container, it defaults to Limits if that is explicitly specified,
otherwise to an implementation-defined value. Requests cannot exceed Limits.
More info: https://kubernetes.io/docs/concepts/configuration/manage-resources-containers/<br/>
        </td>
        <td>false</td>
      </tr></tbody>
</table>


### Cluster.spec.mounts[index].ephemeral.volumeClaimTemplate.spec.selector
<sup><sup>[↩ Parent](#clusterspecmountsindexephemeralvolumeclaimtemplatespec)</sup></sup>



selector is a label query over volumes to consider for binding.

<table>
    <thead>
        <tr>
            <th>Name</th>
            <th>Type</th>
            <th>Description</th>
            <th>Required</th>
        </tr>
    </thead>
    <tbody><tr>
        <td><b><a href="#clusterspecmountsindexephemeralvolumeclaimtemplatespecselectormatchexpressionsindex">matchExpressions</a></b></td>
        <td>[]object</td>
        <td>
          matchExpressions is a list of label selector requirements. The requirements are ANDed.<br/>
        </td>
        <td>false</td>
      </tr><tr>
        <td><b>matchLabels</b></td>
        <td>map[string]string</td>
        <td>
          matchLabels is a map of {key,value} pairs. A single {key,value} in the matchLabels
map is equivalent to an element of matchExpressions, whose key field is "key", the
operator is "In", and the values array contains only "value". The requirements are ANDed.<br/>
        </td>
        <td>false</td>
      </tr></tbody>
</table>


### Cluster.spec.mounts[index].ephemeral.volumeClaimTemplate.spec.selector.matchExpressions[index]
<sup><sup>[↩ Parent](#clusterspecmountsindexephemeralvolumeclaimtemplatespecselector)</sup></sup>



A label selector requirement is a selector that contains values, a key, and an operator that
relates the key and values.

<table>
    <thead>
        <tr>
            <th>Name</th>
            <th>Type</th>
            <th>Description</th>
            <th>Required</th>
        </tr>
    </thead>
    <tbody><tr>
        <td><b>key</b></td>
        <td>string</td>
        <td>
          key is the label key that the selector applies to.<br/>
        </td>
        <td>true</td>
      </tr><tr>
        <td><b>operator</b></td>
        <td>string</td>
        <td>
          operator represents a key's relationship to a set of values.
Valid operators are In, NotIn, Exists and DoesNotExist.<br/>
        </td>
        <td>true</td>
      </tr><tr>
        <td><b>values</b></td>
        <td>[]string</td>
        <td>
          values is an array of string values. If the operator is In or NotIn,
the values array must be non-empty. If the operator is Exists or DoesNotExist,
the values array must be empty. This array is replaced during a strategic
merge patch.<br/>
        </td>
        <td>false</td>
      </tr></tbody>
</table>


### Cluster.spec.mounts[index].ephemeral.volumeClaimTemplate.metadata
<sup><sup>[↩ Parent](#clusterspecmountsindexephemeralvolumeclaimtemplate)</sup></sup>



May contain labels and annotations that will be copied into the PVC
when creating it. No other fields are allowed and will be rejected during
validation.

<table>
    <thead>
        <tr>
            <th>Name</th>
            <th>Type</th>
            <th>Description</th>
            <th>Required</th>
        </tr>
    </thead>
    <tbody><tr>
        <td><b>annotations</b></td>
        <td>map[string]string</td>
        <td>
          <br/>
        </td>
        <td>false</td>
      </tr><tr>
        <td><b>finalizers</b></td>
        <td>[]string</td>
        <td>
          <br/>
        </td>
        <td>false</td>
      </tr><tr>
        <td><b>labels</b></td>
        <td>map[string]string</td>
        <td>
          <br/>
        </td>
        <td>false</td>
      </tr><tr>
        <td><b>name</b></td>
        <td>string</td>
        <td>
          <br/>
        </td>
        <td>false</td>
      </tr><tr>
        <td><b>namespace</b></td>
        <td>string</td>
        <td>
          <br/>
        </td>
        <td>false</td>
      </tr></tbody>
</table>


### Cluster.spec.mounts[index].fc
<sup><sup>[↩ Parent](#clusterspecmountsindex)</sup></sup>



fc represents a Fibre Channel resource that is attached to a kubelet's host machine and then exposed to the pod.

<table>
    <thead>
        <tr>
            <th>Name</th>
            <th>Type</th>
            <th>Description</th>
            <th>Required</th>
        </tr>
    </thead>
    <tbody><tr>
        <td><b>fsType</b></td>
        <td>string</td>
        <td>
          fsType is the filesystem type to mount.
Must be a filesystem type supported by the host operating system.
Ex. "ext4", "xfs", "ntfs". Implicitly inferred to be "ext4" if unspecified.<br/>
        </td>
        <td>false</td>
      </tr><tr>
        <td><b>lun</b></td>
        <td>integer</td>
        <td>
          lun is Optional: FC target lun number<br/>
          <br/>
            <i>Format</i>: int32<br/>
        </td>
        <td>false</td>
      </tr><tr>
        <td><b>readOnly</b></td>
        <td>boolean</td>
        <td>
          readOnly is Optional: Defaults to false (read/write). ReadOnly here will force
the ReadOnly setting in VolumeMounts.<br/>
        </td>
        <td>false</td>
      </tr><tr>
        <td><b>targetWWNs</b></td>
        <td>[]string</td>
        <td>
          targetWWNs is Optional: FC target worldwide names (WWNs)<br/>
        </td>
        <td>false</td>
      </tr><tr>
        <td><b>wwids</b></td>
        <td>[]string</td>
        <td>
          wwids Optional: FC volume world wide identifiers (wwids)
Either wwids or combination of targetWWNs and lun must be set, but not both simultaneously.<br/>
        </td>
        <td>false</td>
      </tr></tbody>
</table>


### Cluster.spec.mounts[index].flexVolume
<sup><sup>[↩ Parent](#clusterspecmountsindex)</sup></sup>



flexVolume represents a generic volume resource that is
provisioned/attached using an exec based plugin.
Deprecated: FlexVolume is deprecated. Consider using a CSIDriver instead.

<table>
    <thead>
        <tr>
            <th>Name</th>
            <th>Type</th>
            <th>Description</th>
            <th>Required</th>
        </tr>
    </thead>
    <tbody><tr>
        <td><b>driver</b></td>
        <td>string</td>
        <td>
          driver is the name of the driver to use for this volume.<br/>
        </td>
        <td>true</td>
      </tr><tr>
        <td><b>fsType</b></td>
        <td>string</td>
        <td>
          fsType is the filesystem type to mount.
Must be a filesystem type supported by the host operating system.
Ex. "ext4", "xfs", "ntfs". The default filesystem depends on FlexVolume script.<br/>
        </td>
        <td>false</td>
      </tr><tr>
        <td><b>options</b></td>
        <td>map[string]string</td>
        <td>
          options is Optional: this field holds extra command options if any.<br/>
        </td>
        <td>false</td>
      </tr><tr>
        <td><b>readOnly</b></td>
        <td>boolean</td>
        <td>
          readOnly is Optional: defaults to false (read/write). ReadOnly here will force
the ReadOnly setting in VolumeMounts.<br/>
        </td>
        <td>false</td>
      </tr><tr>
        <td><b><a href="#clusterspecmountsindexflexvolumesecretref">secretRef</a></b></td>
        <td>object</td>
        <td>
          secretRef is Optional: secretRef is reference to the secret object containing
sensitive information to pass to the plugin scripts. This may be
empty if no secret object is specified. If the secret object
contains more than one secret, all secrets are passed to the plugin
scripts.<br/>
        </td>
        <td>false</td>
      </tr></tbody>
</table>


### Cluster.spec.mounts[index].flexVolume.secretRef
<sup><sup>[↩ Parent](#clusterspecmountsindexflexvolume)</sup></sup>



secretRef is Optional: secretRef is reference to the secret object containing
sensitive information to pass to the plugin scripts. This may be
empty if no secret object is specified. If the secret object
contains more than one secret, all secrets are passed to the plugin
scripts.

<table>
    <thead>
        <tr>
            <th>Name</th>
            <th>Type</th>
            <th>Description</th>
            <th>Required</th>
        </tr>
    </thead>
    <tbody><tr>
        <td><b>name</b></td>
        <td>string</td>
        <td>
          Name of the referent.
This field is effectively required, but due to backwards compatibility is
allowed to be empty. Instances of this type with an empty value here are
almost certainly wrong.
More info: https://kubernetes.io/docs/concepts/overview/working-with-objects/names/#names<br/>
          <br/>
            <i>Default</i>: <br/>
        </td>
        <td>false</td>
      </tr></tbody>
</table>


### Cluster.spec.mounts[index].flocker
<sup><sup>[↩ Parent](#clusterspecmountsindex)</sup></sup>



flocker represents a Flocker volume attached to a kubelet's host machine. This depends on the Flocker control service being running.
Deprecated: Flocker is deprecated and the in-tree flocker type is no longer supported.

<table>
    <thead>
        <tr>
            <th>Name</th>
            <th>Type</th>
            <th>Description</th>
            <th>Required</th>
        </tr>
    </thead>
    <tbody><tr>
        <td><b>datasetName</b></td>
        <td>string</td>
        <td>
          datasetName is Name of the dataset stored as metadata -> name on the dataset for Flocker
should be considered as deprecated<br/>
        </td>
        <td>false</td>
      </tr><tr>
        <td><b>datasetUUID</b></td>
        <td>string</td>
        <td>
          datasetUUID is the UUID of the dataset. This is unique identifier of a Flocker dataset<br/>
        </td>
        <td>false</td>
      </tr></tbody>
</table>


### Cluster.spec.mounts[index].gcePersistentDisk
<sup><sup>[↩ Parent](#clusterspecmountsindex)</sup></sup>



gcePersistentDisk represents a GCE Disk resource that is attached to a
kubelet's host machine and then exposed to the pod.
Deprecated: GCEPersistentDisk is deprecated. All operations for the in-tree
gcePersistentDisk type are redirected to the pd.csi.storage.gke.io CSI driver.
More info: https://kubernetes.io/docs/concepts/storage/volumes#gcepersistentdisk

<table>
    <thead>
        <tr>
            <th>Name</th>
            <th>Type</th>
            <th>Description</th>
            <th>Required</th>
        </tr>
    </thead>
    <tbody><tr>
        <td><b>pdName</b></td>
        <td>string</td>
        <td>
          pdName is unique name of the PD resource in GCE. Used to identify the disk in GCE.
More info: https://kubernetes.io/docs/concepts/storage/volumes#gcepersistentdisk<br/>
        </td>
        <td>true</td>
      </tr><tr>
        <td><b>fsType</b></td>
        <td>string</td>
        <td>
          fsType is filesystem type of the volume that you want to mount.
Tip: Ensure that the filesystem type is supported by the host operating system.
Examples: "ext4", "xfs", "ntfs". Implicitly inferred to be "ext4" if unspecified.
More info: https://kubernetes.io/docs/concepts/storage/volumes#gcepersistentdisk<br/>
        </td>
        <td>false</td>
      </tr><tr>
        <td><b>partition</b></td>
        <td>integer</td>
        <td>
          partition is the partition in the volume that you want to mount.
If omitted, the default is to mount by volume name.
Examples: For volume /dev/sda1, you specify the partition as "1".
Similarly, the volume partition for /dev/sda is "0" (or you can leave the property empty).
More info: https://kubernetes.io/docs/concepts/storage/volumes#gcepersistentdisk<br/>
          <br/>
            <i>Format</i>: int32<br/>
        </td>
        <td>false</td>
      </tr><tr>
        <td><b>readOnly</b></td>
        <td>boolean</td>
        <td>
          readOnly here will force the ReadOnly setting in VolumeMounts.
Defaults to false.
More info: https://kubernetes.io/docs/concepts/storage/volumes#gcepersistentdisk<br/>
        </td>
        <td>false</td>
      </tr></tbody>
</table>


### Cluster.spec.mounts[index].gitRepo
<sup><sup>[↩ Parent](#clusterspecmountsindex)</sup></sup>



gitRepo represents a git repository at a particular revision.
Deprecated: GitRepo is deprecated. To provision a container with a git repo, mount an
EmptyDir into an InitContainer that clones the repo using git, then mount the EmptyDir
into the Pod's container.

<table>
    <thead>
        <tr>
            <th>Name</th>
            <th>Type</th>
            <th>Description</th>
            <th>Required</th>
        </tr>
    </thead>
    <tbody><tr>
        <td><b>repository</b></td>
        <td>string</td>
        <td>
          repository is the URL<br/>
        </td>
        <td>true</td>
      </tr><tr>
        <td><b>directory</b></td>
        <td>string</td>
        <td>
          directory is the target directory name.
Must not contain or start with '..'.  If '.' is supplied, the volume directory will be the
git repository.  Otherwise, if specified, the volume will contain the git repository in
the subdirectory with the given name.<br/>
        </td>
        <td>false</td>
      </tr><tr>
        <td><b>revision</b></td>
        <td>string</td>
        <td>
          revision is the commit hash for the specified revision.<br/>
        </td>
        <td>false</td>
      </tr></tbody>
</table>


### Cluster.spec.mounts[index].glusterfs
<sup><sup>[↩ Parent](#clusterspecmountsindex)</sup></sup>



glusterfs represents a Glusterfs mount on the host that shares a pod's lifetime.
Deprecated: Glusterfs is deprecated and the in-tree glusterfs type is no longer supported.
More info: https://examples.k8s.io/volumes/glusterfs/README.md

<table>
    <thead>
        <tr>
            <th>Name</th>
            <th>Type</th>
            <th>Description</th>
            <th>Required</th>
        </tr>
    </thead>
    <tbody><tr>
        <td><b>endpoints</b></td>
        <td>string</td>
        <td>
          endpoints is the endpoint name that details Glusterfs topology.
More info: https://examples.k8s.io/volumes/glusterfs/README.md#create-a-pod<br/>
        </td>
        <td>true</td>
      </tr><tr>
        <td><b>path</b></td>
        <td>string</td>
        <td>
          path is the Glusterfs volume path.
More info: https://examples.k8s.io/volumes/glusterfs/README.md#create-a-pod<br/>
        </td>
        <td>true</td>
      </tr><tr>
        <td><b>readOnly</b></td>
        <td>boolean</td>
        <td>
          readOnly here will force the Glusterfs volume to be mounted with read-only permissions.
Defaults to false.
More info: https://examples.k8s.io/volumes/glusterfs/README.md#create-a-pod<br/>
        </td>
        <td>false</td>
      </tr></tbody>
</table>


### Cluster.spec.mounts[index].hostPath
<sup><sup>[↩ Parent](#clusterspecmountsindex)</sup></sup>



hostPath represents a pre-existing file or directory on the host
machine that is directly exposed to the container. This is generally
used for system agents or other privileged things that are allowed
to see the host machine. Most containers will NOT need this.
More info: https://kubernetes.io/docs/concepts/storage/volumes#hostpath

<table>
    <thead>
        <tr>
            <th>Name</th>
            <th>Type</th>
            <th>Description</th>
            <th>Required</th>
        </tr>
    </thead>
    <tbody><tr>
        <td><b>path</b></td>
        <td>string</td>
        <td>
          path of the directory on the host.
If the path is a symlink, it will follow the link to the real path.
More info: https://kubernetes.io/docs/concepts/storage/volumes#hostpath<br/>
        </td>
        <td>true</td>
      </tr><tr>
        <td><b>type</b></td>
        <td>string</td>
        <td>
          type for HostPath Volume
Defaults to ""
More info: https://kubernetes.io/docs/concepts/storage/volumes#hostpath<br/>
        </td>
        <td>false</td>
      </tr></tbody>
</table>


### Cluster.spec.mounts[index].image
<sup><sup>[↩ Parent](#clusterspecmountsindex)</sup></sup>



image represents an OCI object (a container image or artifact) pulled and mounted on the kubelet's host machine.
The volume is resolved at pod startup depending on which PullPolicy value is provided:

- Always: the kubelet always attempts to pull the reference. Container creation will fail If the pull fails.
- Never: the kubelet never pulls the reference and only uses a local image or artifact. Container creation will fail if the reference isn't present.
- IfNotPresent: the kubelet pulls if the reference isn't already present on disk. Container creation will fail if the reference isn't present and the pull fails.

The volume gets re-resolved if the pod gets deleted and recreated, which means that new remote content will become available on pod recreation.
A failure to resolve or pull the image during pod startup will block containers from starting and may add significant latency. Failures will be retried using normal volume backoff and will be reported on the pod reason and message.
The types of objects that may be mounted by this volume are defined by the container runtime implementation on a host machine and at minimum must include all valid types supported by the container image field.
The OCI object gets mounted in a single directory (spec.containers[*].volumeMounts.mountPath) by merging the manifest layers in the same way as for container images.
The volume will be mounted read-only (ro) and non-executable files (noexec).
Sub path mounts for containers are not supported (spec.containers[*].volumeMounts.subpath).
The field spec.securityContext.fsGroupChangePolicy has no effect on this volume type.

<table>
    <thead>
        <tr>
            <th>Name</th>
            <th>Type</th>
            <th>Description</th>
            <th>Required</th>
        </tr>
    </thead>
    <tbody><tr>
        <td><b>pullPolicy</b></td>
        <td>string</td>
        <td>
          Policy for pulling OCI objects. Possible values are:
Always: the kubelet always attempts to pull the reference. Container creation will fail If the pull fails.
Never: the kubelet never pulls the reference and only uses a local image or artifact. Container creation will fail if the reference isn't present.
IfNotPresent: the kubelet pulls if the reference isn't already present on disk. Container creation will fail if the reference isn't present and the pull fails.
Defaults to Always if :latest tag is specified, or IfNotPresent otherwise.<br/>
        </td>
        <td>false</td>
      </tr><tr>
        <td><b>reference</b></td>
        <td>string</td>
        <td>
          Required: Image or artifact reference to be used.
Behaves in the same way as pod.spec.containers[*].image.
Pull secrets will be assembled in the same way as for the container image by looking up node credentials, SA image pull secrets, and pod spec image pull secrets.
More info: https://kubernetes.io/docs/concepts/containers/images
This field is optional to allow higher level config management to default or override
container images in workload controllers like Deployments and StatefulSets.<br/>
        </td>
        <td>false</td>
      </tr></tbody>
</table>


### Cluster.spec.mounts[index].iscsi
<sup><sup>[↩ Parent](#clusterspecmountsindex)</sup></sup>



iscsi represents an ISCSI Disk resource that is attached to a
kubelet's host machine and then exposed to the pod.
More info: https://examples.k8s.io/volumes/iscsi/README.md

<table>
    <thead>
        <tr>
            <th>Name</th>
            <th>Type</th>
            <th>Description</th>
            <th>Required</th>
        </tr>
    </thead>
    <tbody><tr>
        <td><b>iqn</b></td>
        <td>string</td>
        <td>
          iqn is the target iSCSI Qualified Name.<br/>
        </td>
        <td>true</td>
      </tr><tr>
        <td><b>lun</b></td>
        <td>integer</td>
        <td>
          lun represents iSCSI Target Lun number.<br/>
          <br/>
            <i>Format</i>: int32<br/>
        </td>
        <td>true</td>
      </tr><tr>
        <td><b>targetPortal</b></td>
        <td>string</td>
        <td>
          targetPortal is iSCSI Target Portal. The Portal is either an IP or ip_addr:port if the port
is other than default (typically TCP ports 860 and 3260).<br/>
        </td>
        <td>true</td>
      </tr><tr>
        <td><b>chapAuthDiscovery</b></td>
        <td>boolean</td>
        <td>
          chapAuthDiscovery defines whether support iSCSI Discovery CHAP authentication<br/>
        </td>
        <td>false</td>
      </tr><tr>
        <td><b>chapAuthSession</b></td>
        <td>boolean</td>
        <td>
          chapAuthSession defines whether support iSCSI Session CHAP authentication<br/>
        </td>
        <td>false</td>
      </tr><tr>
        <td><b>fsType</b></td>
        <td>string</td>
        <td>
          fsType is the filesystem type of the volume that you want to mount.
Tip: Ensure that the filesystem type is supported by the host operating system.
Examples: "ext4", "xfs", "ntfs". Implicitly inferred to be "ext4" if unspecified.
More info: https://kubernetes.io/docs/concepts/storage/volumes#iscsi<br/>
        </td>
        <td>false</td>
      </tr><tr>
        <td><b>initiatorName</b></td>
        <td>string</td>
        <td>
          initiatorName is the custom iSCSI Initiator Name.
If initiatorName is specified with iscsiInterface simultaneously, new iSCSI interface
<target portal>:<volume name> will be created for the connection.<br/>
        </td>
        <td>false</td>
      </tr><tr>
        <td><b>iscsiInterface</b></td>
        <td>string</td>
        <td>
          iscsiInterface is the interface Name that uses an iSCSI transport.
Defaults to 'default' (tcp).<br/>
          <br/>
            <i>Default</i>: default<br/>
        </td>
        <td>false</td>
      </tr><tr>
        <td><b>portals</b></td>
        <td>[]string</td>
        <td>
          portals is the iSCSI Target Portal List. The portal is either an IP or ip_addr:port if the port
is other than default (typically TCP ports 860 and 3260).<br/>
        </td>
        <td>false</td>
      </tr><tr>
        <td><b>readOnly</b></td>
        <td>boolean</td>
        <td>
          readOnly here will force the ReadOnly setting in VolumeMounts.
Defaults to false.<br/>
        </td>
        <td>false</td>
      </tr><tr>
        <td><b><a href="#clusterspecmountsindexiscsisecretref">secretRef</a></b></td>
        <td>object</td>
        <td>
          secretRef is the CHAP Secret for iSCSI target and initiator authentication<br/>
        </td>
        <td>false</td>
      </tr></tbody>
</table>


### Cluster.spec.mounts[index].iscsi.secretRef
<sup><sup>[↩ Parent](#clusterspecmountsindexiscsi)</sup></sup>



secretRef is the CHAP Secret for iSCSI target and initiator authentication

<table>
    <thead>
        <tr>
            <th>Name</th>
            <th>Type</th>
            <th>Description</th>
            <th>Required</th>
        </tr>
    </thead>
    <tbody><tr>
        <td><b>name</b></td>
        <td>string</td>
        <td>
          Name of the referent.
This field is effectively required, but due to backwards compatibility is
allowed to be empty. Instances of this type with an empty value here are
almost certainly wrong.
More info: https://kubernetes.io/docs/concepts/overview/working-with-objects/names/#names<br/>
          <br/>
            <i>Default</i>: <br/>
        </td>
        <td>false</td>
      </tr></tbody>
</table>


### Cluster.spec.mounts[index].nfs
<sup><sup>[↩ Parent](#clusterspecmountsindex)</sup></sup>



nfs represents an NFS mount on the host that shares a pod's lifetime
More info: https://kubernetes.io/docs/concepts/storage/volumes#nfs

<table>
    <thead>
        <tr>
            <th>Name</th>
            <th>Type</th>
            <th>Description</th>
            <th>Required</th>
        </tr>
    </thead>
    <tbody><tr>
        <td><b>path</b></td>
        <td>string</td>
        <td>
          path that is exported by the NFS server.
More info: https://kubernetes.io/docs/concepts/storage/volumes#nfs<br/>
        </td>
        <td>true</td>
      </tr><tr>
        <td><b>server</b></td>
        <td>string</td>
        <td>
          server is the hostname or IP address of the NFS server.
More info: https://kubernetes.io/docs/concepts/storage/volumes#nfs<br/>
        </td>
        <td>true</td>
      </tr><tr>
        <td><b>readOnly</b></td>
        <td>boolean</td>
        <td>
          readOnly here will force the NFS export to be mounted with read-only permissions.
Defaults to false.
More info: https://kubernetes.io/docs/concepts/storage/volumes#nfs<br/>
        </td>
        <td>false</td>
      </tr></tbody>
</table>


### Cluster.spec.mounts[index].persistentVolumeClaim
<sup><sup>[↩ Parent](#clusterspecmountsindex)</sup></sup>



persistentVolumeClaimVolumeSource represents a reference to a
PersistentVolumeClaim in the same namespace.
More info: https://kubernetes.io/docs/concepts/storage/persistent-volumes#persistentvolumeclaims

<table>
    <thead>
        <tr>
            <th>Name</th>
            <th>Type</th>
            <th>Description</th>
            <th>Required</th>
        </tr>
    </thead>
    <tbody><tr>
        <td><b>claimName</b></td>
        <td>string</td>
        <td>
          claimName is the name of a PersistentVolumeClaim in the same namespace as the pod using this volume.
More info: https://kubernetes.io/docs/concepts/storage/persistent-volumes#persistentvolumeclaims<br/>
        </td>
        <td>true</td>
      </tr><tr>
        <td><b>readOnly</b></td>
        <td>boolean</td>
        <td>
          readOnly Will force the ReadOnly setting in VolumeMounts.
Default false.<br/>
        </td>
        <td>false</td>
      </tr></tbody>
</table>


### Cluster.spec.mounts[index].photonPersistentDisk
<sup><sup>[↩ Parent](#clusterspecmountsindex)</sup></sup>



photonPersistentDisk represents a PhotonController persistent disk attached and mounted on kubelets host machine.
Deprecated: PhotonPersistentDisk is deprecated and the in-tree photonPersistentDisk type is no longer supported.

<table>
    <thead>
        <tr>
            <th>Name</th>
            <th>Type</th>
            <th>Description</th>
            <th>Required</th>
        </tr>
    </thead>
    <tbody><tr>
        <td><b>pdID</b></td>
        <td>string</td>
        <td>
          pdID is the ID that identifies Photon Controller persistent disk<br/>
        </td>
        <td>true</td>
      </tr><tr>
        <td><b>fsType</b></td>
        <td>string</td>
        <td>
          fsType is the filesystem type to mount.
Must be a filesystem type supported by the host operating system.
Ex. "ext4", "xfs", "ntfs". Implicitly inferred to be "ext4" if unspecified.<br/>
        </td>
        <td>false</td>
      </tr></tbody>
</table>


### Cluster.spec.mounts[index].portworxVolume
<sup><sup>[↩ Parent](#clusterspecmountsindex)</sup></sup>



portworxVolume represents a portworx volume attached and mounted on kubelets host machine.
Deprecated: PortworxVolume is deprecated. All operations for the in-tree portworxVolume type
are redirected to the pxd.portworx.com CSI driver when the CSIMigrationPortworx feature-gate
is on.

<table>
    <thead>
        <tr>
            <th>Name</th>
            <th>Type</th>
            <th>Description</th>
            <th>Required</th>
        </tr>
    </thead>
    <tbody><tr>
        <td><b>volumeID</b></td>
        <td>string</td>
        <td>
          volumeID uniquely identifies a Portworx volume<br/>
        </td>
        <td>true</td>
      </tr><tr>
        <td><b>fsType</b></td>
        <td>string</td>
        <td>
          fSType represents the filesystem type to mount
Must be a filesystem type supported by the host operating system.
Ex. "ext4", "xfs". Implicitly inferred to be "ext4" if unspecified.<br/>
        </td>
        <td>false</td>
      </tr><tr>
        <td><b>readOnly</b></td>
        <td>boolean</td>
        <td>
          readOnly defaults to false (read/write). ReadOnly here will force
the ReadOnly setting in VolumeMounts.<br/>
        </td>
        <td>false</td>
      </tr></tbody>
</table>


### Cluster.spec.mounts[index].projected
<sup><sup>[↩ Parent](#clusterspecmountsindex)</sup></sup>



projected items for all in one resources secrets, configmaps, and downward API

<table>
    <thead>
        <tr>
            <th>Name</th>
            <th>Type</th>
            <th>Description</th>
            <th>Required</th>
        </tr>
    </thead>
    <tbody><tr>
        <td><b>defaultMode</b></td>
        <td>integer</td>
        <td>
          defaultMode are the mode bits used to set permissions on created files by default.
Must be an octal value between 0000 and 0777 or a decimal value between 0 and 511.
YAML accepts both octal and decimal values, JSON requires decimal values for mode bits.
Directories within the path are not affected by this setting.
This might be in conflict with other options that affect the file
mode, like fsGroup, and the result can be other mode bits set.<br/>
          <br/>
            <i>Format</i>: int32<br/>
        </td>
        <td>false</td>
      </tr><tr>
        <td><b><a href="#clusterspecmountsindexprojectedsourcesindex">sources</a></b></td>
        <td>[]object</td>
        <td>
          sources is the list of volume projections. Each entry in this list
handles one source.<br/>
        </td>
        <td>false</td>
      </tr></tbody>
</table>


### Cluster.spec.mounts[index].projected.sources[index]
<sup><sup>[↩ Parent](#clusterspecmountsindexprojected)</sup></sup>



Projection that may be projected along with other supported volume types.
Exactly one of these fields must be set.

<table>
    <thead>
        <tr>
            <th>Name</th>
            <th>Type</th>
            <th>Description</th>
            <th>Required</th>
        </tr>
    </thead>
    <tbody><tr>
        <td><b><a href="#clusterspecmountsindexprojectedsourcesindexclustertrustbundle">clusterTrustBundle</a></b></td>
        <td>object</td>
        <td>
          ClusterTrustBundle allows a pod to access the `.spec.trustBundle` field
of ClusterTrustBundle objects in an auto-updating file.

Alpha, gated by the ClusterTrustBundleProjection feature gate.

ClusterTrustBundle objects can either be selected by name, or by the
combination of signer name and a label selector.

Kubelet performs aggressive normalization of the PEM contents written
into the pod filesystem.  Esoteric PEM features such as inter-block
comments and block headers are stripped.  Certificates are deduplicated.
The ordering of certificates within the file is arbitrary, and Kubelet
may change the order over time.<br/>
        </td>
        <td>false</td>
      </tr><tr>
        <td><b><a href="#clusterspecmountsindexprojectedsourcesindexconfigmap">configMap</a></b></td>
        <td>object</td>
        <td>
          configMap information about the configMap data to project<br/>
        </td>
        <td>false</td>
      </tr><tr>
        <td><b><a href="#clusterspecmountsindexprojectedsourcesindexdownwardapi">downwardAPI</a></b></td>
        <td>object</td>
        <td>
          downwardAPI information about the downwardAPI data to project<br/>
        </td>
        <td>false</td>
      </tr><tr>
        <td><b><a href="#clusterspecmountsindexprojectedsourcesindexsecret">secret</a></b></td>
        <td>object</td>
        <td>
          secret information about the secret data to project<br/>
        </td>
        <td>false</td>
      </tr><tr>
        <td><b><a href="#clusterspecmountsindexprojectedsourcesindexserviceaccounttoken">serviceAccountToken</a></b></td>
        <td>object</td>
        <td>
          serviceAccountToken is information about the serviceAccountToken data to project<br/>
        </td>
        <td>false</td>
      </tr></tbody>
</table>


### Cluster.spec.mounts[index].projected.sources[index].clusterTrustBundle
<sup><sup>[↩ Parent](#clusterspecmountsindexprojectedsourcesindex)</sup></sup>



ClusterTrustBundle allows a pod to access the `.spec.trustBundle` field
of ClusterTrustBundle objects in an auto-updating file.

Alpha, gated by the ClusterTrustBundleProjection feature gate.

ClusterTrustBundle objects can either be selected by name, or by the
combination of signer name and a label selector.

Kubelet performs aggressive normalization of the PEM contents written
into the pod filesystem.  Esoteric PEM features such as inter-block
comments and block headers are stripped.  Certificates are deduplicated.
The ordering of certificates within the file is arbitrary, and Kubelet
may change the order over time.

<table>
    <thead>
        <tr>
            <th>Name</th>
            <th>Type</th>
            <th>Description</th>
            <th>Required</th>
        </tr>
    </thead>
    <tbody><tr>
        <td><b>path</b></td>
        <td>string</td>
        <td>
          Relative path from the volume root to write the bundle.<br/>
        </td>
        <td>true</td>
      </tr><tr>
        <td><b><a href="#clusterspecmountsindexprojectedsourcesindexclustertrustbundlelabelselector">labelSelector</a></b></td>
        <td>object</td>
        <td>
          Select all ClusterTrustBundles that match this label selector.  Only has
effect if signerName is set.  Mutually-exclusive with name.  If unset,
interpreted as "match nothing".  If set but empty, interpreted as "match
everything".<br/>
        </td>
        <td>false</td>
      </tr><tr>
        <td><b>name</b></td>
        <td>string</td>
        <td>
          Select a single ClusterTrustBundle by object name.  Mutually-exclusive
with signerName and labelSelector.<br/>
        </td>
        <td>false</td>
      </tr><tr>
        <td><b>optional</b></td>
        <td>boolean</td>
        <td>
          If true, don't block pod startup if the referenced ClusterTrustBundle(s)
aren't available.  If using name, then the named ClusterTrustBundle is
allowed not to exist.  If using signerName, then the combination of
signerName and labelSelector is allowed to match zero
ClusterTrustBundles.<br/>
        </td>
        <td>false</td>
      </tr><tr>
        <td><b>signerName</b></td>
        <td>string</td>
        <td>
          Select all ClusterTrustBundles that match this signer name.
Mutually-exclusive with name.  The contents of all selected
ClusterTrustBundles will be unified and deduplicated.<br/>
        </td>
        <td>false</td>
      </tr></tbody>
</table>


### Cluster.spec.mounts[index].projected.sources[index].clusterTrustBundle.labelSelector
<sup><sup>[↩ Parent](#clusterspecmountsindexprojectedsourcesindexclustertrustbundle)</sup></sup>



Select all ClusterTrustBundles that match this label selector.  Only has
effect if signerName is set.  Mutually-exclusive with name.  If unset,
interpreted as "match nothing".  If set but empty, interpreted as "match
everything".

<table>
    <thead>
        <tr>
            <th>Name</th>
            <th>Type</th>
            <th>Description</th>
            <th>Required</th>
        </tr>
    </thead>
    <tbody><tr>
        <td><b><a href="#clusterspecmountsindexprojectedsourcesindexclustertrustbundlelabelselectormatchexpressionsindex">matchExpressions</a></b></td>
        <td>[]object</td>
        <td>
          matchExpressions is a list of label selector requirements. The requirements are ANDed.<br/>
        </td>
        <td>false</td>
      </tr><tr>
        <td><b>matchLabels</b></td>
        <td>map[string]string</td>
        <td>
          matchLabels is a map of {key,value} pairs. A single {key,value} in the matchLabels
map is equivalent to an element of matchExpressions, whose key field is "key", the
operator is "In", and the values array contains only "value". The requirements are ANDed.<br/>
        </td>
        <td>false</td>
      </tr></tbody>
</table>


### Cluster.spec.mounts[index].projected.sources[index].clusterTrustBundle.labelSelector.matchExpressions[index]
<sup><sup>[↩ Parent](#clusterspecmountsindexprojectedsourcesindexclustertrustbundlelabelselector)</sup></sup>



A label selector requirement is a selector that contains values, a key, and an operator that
relates the key and values.

<table>
    <thead>
        <tr>
            <th>Name</th>
            <th>Type</th>
            <th>Description</th>
            <th>Required</th>
        </tr>
    </thead>
    <tbody><tr>
        <td><b>key</b></td>
        <td>string</td>
        <td>
          key is the label key that the selector applies to.<br/>
        </td>
        <td>true</td>
      </tr><tr>
        <td><b>operator</b></td>
        <td>string</td>
        <td>
          operator represents a key's relationship to a set of values.
Valid operators are In, NotIn, Exists and DoesNotExist.<br/>
        </td>
        <td>true</td>
      </tr><tr>
        <td><b>values</b></td>
        <td>[]string</td>
        <td>
          values is an array of string values. If the operator is In or NotIn,
the values array must be non-empty. If the operator is Exists or DoesNotExist,
the values array must be empty. This array is replaced during a strategic
merge patch.<br/>
        </td>
        <td>false</td>
      </tr></tbody>
</table>


### Cluster.spec.mounts[index].projected.sources[index].configMap
<sup><sup>[↩ Parent](#clusterspecmountsindexprojectedsourcesindex)</sup></sup>



configMap information about the configMap data to project

<table>
    <thead>
        <tr>
            <th>Name</th>
            <th>Type</th>
            <th>Description</th>
            <th>Required</th>
        </tr>
    </thead>
    <tbody><tr>
        <td><b><a href="#clusterspecmountsindexprojectedsourcesindexconfigmapitemsindex">items</a></b></td>
        <td>[]object</td>
        <td>
          items if unspecified, each key-value pair in the Data field of the referenced
ConfigMap will be projected into the volume as a file whose name is the
key and content is the value. If specified, the listed keys will be
projected into the specified paths, and unlisted keys will not be
present. If a key is specified which is not present in the ConfigMap,
the volume setup will error unless it is marked optional. Paths must be
relative and may not contain the '..' path or start with '..'.<br/>
        </td>
        <td>false</td>
      </tr><tr>
        <td><b>name</b></td>
        <td>string</td>
        <td>
          Name of the referent.
This field is effectively required, but due to backwards compatibility is
allowed to be empty. Instances of this type with an empty value here are
almost certainly wrong.
More info: https://kubernetes.io/docs/concepts/overview/working-with-objects/names/#names<br/>
          <br/>
            <i>Default</i>: <br/>
        </td>
        <td>false</td>
      </tr><tr>
        <td><b>optional</b></td>
        <td>boolean</td>
        <td>
          optional specify whether the ConfigMap or its keys must be defined<br/>
        </td>
        <td>false</td>
      </tr></tbody>
</table>


### Cluster.spec.mounts[index].projected.sources[index].configMap.items[index]
<sup><sup>[↩ Parent](#clusterspecmountsindexprojectedsourcesindexconfigmap)</sup></sup>



Maps a string key to a path within a volume.

<table>
    <thead>
        <tr>
            <th>Name</th>
            <th>Type</th>
            <th>Description</th>
            <th>Required</th>
        </tr>
    </thead>
    <tbody><tr>
        <td><b>key</b></td>
        <td>string</td>
        <td>
          key is the key to project.<br/>
        </td>
        <td>true</td>
      </tr><tr>
        <td><b>path</b></td>
        <td>string</td>
        <td>
          path is the relative path of the file to map the key to.
May not be an absolute path.
May not contain the path element '..'.
May not start with the string '..'.<br/>
        </td>
        <td>true</td>
      </tr><tr>
        <td><b>mode</b></td>
        <td>integer</td>
        <td>
          mode is Optional: mode bits used to set permissions on this file.
Must be an octal value between 0000 and 0777 or a decimal value between 0 and 511.
YAML accepts both octal and decimal values, JSON requires decimal values for mode bits.
If not specified, the volume defaultMode will be used.
This might be in conflict with other options that affect the file
mode, like fsGroup, and the result can be other mode bits set.<br/>
          <br/>
            <i>Format</i>: int32<br/>
        </td>
        <td>false</td>
      </tr></tbody>
</table>


### Cluster.spec.mounts[index].projected.sources[index].downwardAPI
<sup><sup>[↩ Parent](#clusterspecmountsindexprojectedsourcesindex)</sup></sup>



downwardAPI information about the downwardAPI data to project

<table>
    <thead>
        <tr>
            <th>Name</th>
            <th>Type</th>
            <th>Description</th>
            <th>Required</th>
        </tr>
    </thead>
    <tbody><tr>
        <td><b><a href="#clusterspecmountsindexprojectedsourcesindexdownwardapiitemsindex">items</a></b></td>
        <td>[]object</td>
        <td>
          Items is a list of DownwardAPIVolume file<br/>
        </td>
        <td>false</td>
      </tr></tbody>
</table>


### Cluster.spec.mounts[index].projected.sources[index].downwardAPI.items[index]
<sup><sup>[↩ Parent](#clusterspecmountsindexprojectedsourcesindexdownwardapi)</sup></sup>



DownwardAPIVolumeFile represents information to create the file containing the pod field

<table>
    <thead>
        <tr>
            <th>Name</th>
            <th>Type</th>
            <th>Description</th>
            <th>Required</th>
        </tr>
    </thead>
    <tbody><tr>
        <td><b>path</b></td>
        <td>string</td>
        <td>
          Required: Path is  the relative path name of the file to be created. Must not be absolute or contain the '..' path. Must be utf-8 encoded. The first item of the relative path must not start with '..'<br/>
        </td>
        <td>true</td>
      </tr><tr>
        <td><b><a href="#clusterspecmountsindexprojectedsourcesindexdownwardapiitemsindexfieldref">fieldRef</a></b></td>
        <td>object</td>
        <td>
          Required: Selects a field of the pod: only annotations, labels, name, namespace and uid are supported.<br/>
        </td>
        <td>false</td>
      </tr><tr>
        <td><b>mode</b></td>
        <td>integer</td>
        <td>
          Optional: mode bits used to set permissions on this file, must be an octal value
between 0000 and 0777 or a decimal value between 0 and 511.
YAML accepts both octal and decimal values, JSON requires decimal values for mode bits.
If not specified, the volume defaultMode will be used.
This might be in conflict with other options that affect the file
mode, like fsGroup, and the result can be other mode bits set.<br/>
          <br/>
            <i>Format</i>: int32<br/>
        </td>
        <td>false</td>
      </tr><tr>
        <td><b><a href="#clusterspecmountsindexprojectedsourcesindexdownwardapiitemsindexresourcefieldref">resourceFieldRef</a></b></td>
        <td>object</td>
        <td>
          Selects a resource of the container: only resources limits and requests
(limits.cpu, limits.memory, requests.cpu and requests.memory) are currently supported.<br/>
        </td>
        <td>false</td>
      </tr></tbody>
</table>


### Cluster.spec.mounts[index].projected.sources[index].downwardAPI.items[index].fieldRef
<sup><sup>[↩ Parent](#clusterspecmountsindexprojectedsourcesindexdownwardapiitemsindex)</sup></sup>



Required: Selects a field of the pod: only annotations, labels, name, namespace and uid are supported.

<table>
    <thead>
        <tr>
            <th>Name</th>
            <th>Type</th>
            <th>Description</th>
            <th>Required</th>
        </tr>
    </thead>
    <tbody><tr>
        <td><b>fieldPath</b></td>
        <td>string</td>
        <td>
          Path of the field to select in the specified API version.<br/>
        </td>
        <td>true</td>
      </tr><tr>
        <td><b>apiVersion</b></td>
        <td>string</td>
        <td>
          Version of the schema the FieldPath is written in terms of, defaults to "v1".<br/>
        </td>
        <td>false</td>
      </tr></tbody>
</table>


### Cluster.spec.mounts[index].projected.sources[index].downwardAPI.items[index].resourceFieldRef
<sup><sup>[↩ Parent](#clusterspecmountsindexprojectedsourcesindexdownwardapiitemsindex)</sup></sup>



Selects a resource of the container: only resources limits and requests
(limits.cpu, limits.memory, requests.cpu and requests.memory) are currently supported.

<table>
    <thead>
        <tr>
            <th>Name</th>
            <th>Type</th>
            <th>Description</th>
            <th>Required</th>
        </tr>
    </thead>
    <tbody><tr>
        <td><b>resource</b></td>
        <td>string</td>
        <td>
          Required: resource to select<br/>
        </td>
        <td>true</td>
      </tr><tr>
        <td><b>containerName</b></td>
        <td>string</td>
        <td>
          Container name: required for volumes, optional for env vars<br/>
        </td>
        <td>false</td>
      </tr><tr>
        <td><b>divisor</b></td>
        <td>int or string</td>
        <td>
          Specifies the output format of the exposed resources, defaults to "1"<br/>
        </td>
        <td>false</td>
      </tr></tbody>
</table>


### Cluster.spec.mounts[index].projected.sources[index].secret
<sup><sup>[↩ Parent](#clusterspecmountsindexprojectedsourcesindex)</sup></sup>



secret information about the secret data to project

<table>
    <thead>
        <tr>
            <th>Name</th>
            <th>Type</th>
            <th>Description</th>
            <th>Required</th>
        </tr>
    </thead>
    <tbody><tr>
        <td><b><a href="#clusterspecmountsindexprojectedsourcesindexsecretitemsindex">items</a></b></td>
        <td>[]object</td>
        <td>
          items if unspecified, each key-value pair in the Data field of the referenced
Secret will be projected into the volume as a file whose name is the
key and content is the value. If specified, the listed keys will be
projected into the specified paths, and unlisted keys will not be
present. If a key is specified which is not present in the Secret,
the volume setup will error unless it is marked optional. Paths must be
relative and may not contain the '..' path or start with '..'.<br/>
        </td>
        <td>false</td>
      </tr><tr>
        <td><b>name</b></td>
        <td>string</td>
        <td>
          Name of the referent.
This field is effectively required, but due to backwards compatibility is
allowed to be empty. Instances of this type with an empty value here are
almost certainly wrong.
More info: https://kubernetes.io/docs/concepts/overview/working-with-objects/names/#names<br/>
          <br/>
            <i>Default</i>: <br/>
        </td>
        <td>false</td>
      </tr><tr>
        <td><b>optional</b></td>
        <td>boolean</td>
        <td>
          optional field specify whether the Secret or its key must be defined<br/>
        </td>
        <td>false</td>
      </tr></tbody>
</table>


### Cluster.spec.mounts[index].projected.sources[index].secret.items[index]
<sup><sup>[↩ Parent](#clusterspecmountsindexprojectedsourcesindexsecret)</sup></sup>



Maps a string key to a path within a volume.

<table>
    <thead>
        <tr>
            <th>Name</th>
            <th>Type</th>
            <th>Description</th>
            <th>Required</th>
        </tr>
    </thead>
    <tbody><tr>
        <td><b>key</b></td>
        <td>string</td>
        <td>
          key is the key to project.<br/>
        </td>
        <td>true</td>
      </tr><tr>
        <td><b>path</b></td>
        <td>string</td>
        <td>
          path is the relative path of the file to map the key to.
May not be an absolute path.
May not contain the path element '..'.
May not start with the string '..'.<br/>
        </td>
        <td>true</td>
      </tr><tr>
        <td><b>mode</b></td>
        <td>integer</td>
        <td>
          mode is Optional: mode bits used to set permissions on this file.
Must be an octal value between 0000 and 0777 or a decimal value between 0 and 511.
YAML accepts both octal and decimal values, JSON requires decimal values for mode bits.
If not specified, the volume defaultMode will be used.
This might be in conflict with other options that affect the file
mode, like fsGroup, and the result can be other mode bits set.<br/>
          <br/>
            <i>Format</i>: int32<br/>
        </td>
        <td>false</td>
      </tr></tbody>
</table>


### Cluster.spec.mounts[index].projected.sources[index].serviceAccountToken
<sup><sup>[↩ Parent](#clusterspecmountsindexprojectedsourcesindex)</sup></sup>



serviceAccountToken is information about the serviceAccountToken data to project

<table>
    <thead>
        <tr>
            <th>Name</th>
            <th>Type</th>
            <th>Description</th>
            <th>Required</th>
        </tr>
    </thead>
    <tbody><tr>
        <td><b>path</b></td>
        <td>string</td>
        <td>
          path is the path relative to the mount point of the file to project the
token into.<br/>
        </td>
        <td>true</td>
      </tr><tr>
        <td><b>audience</b></td>
        <td>string</td>
        <td>
          audience is the intended audience of the token. A recipient of a token
must identify itself with an identifier specified in the audience of the
token, and otherwise should reject the token. The audience defaults to the
identifier of the apiserver.<br/>
        </td>
        <td>false</td>
      </tr><tr>
        <td><b>expirationSeconds</b></td>
        <td>integer</td>
        <td>
          expirationSeconds is the requested duration of validity of the service
account token. As the token approaches expiration, the kubelet volume
plugin will proactively rotate the service account token. The kubelet will
start trying to rotate the token if the token is older than 80 percent of
its time to live or if the token is older than 24 hours.Defaults to 1 hour
and must be at least 10 minutes.<br/>
          <br/>
            <i>Format</i>: int64<br/>
        </td>
        <td>false</td>
      </tr></tbody>
</table>


### Cluster.spec.mounts[index].quobyte
<sup><sup>[↩ Parent](#clusterspecmountsindex)</sup></sup>



quobyte represents a Quobyte mount on the host that shares a pod's lifetime.
Deprecated: Quobyte is deprecated and the in-tree quobyte type is no longer supported.

<table>
    <thead>
        <tr>
            <th>Name</th>
            <th>Type</th>
            <th>Description</th>
            <th>Required</th>
        </tr>
    </thead>
    <tbody><tr>
        <td><b>registry</b></td>
        <td>string</td>
        <td>
          registry represents a single or multiple Quobyte Registry services
specified as a string as host:port pair (multiple entries are separated with commas)
which acts as the central registry for volumes<br/>
        </td>
        <td>true</td>
      </tr><tr>
        <td><b>volume</b></td>
        <td>string</td>
        <td>
          volume is a string that references an already created Quobyte volume by name.<br/>
        </td>
        <td>true</td>
      </tr><tr>
        <td><b>group</b></td>
        <td>string</td>
        <td>
          group to map volume access to
Default is no group<br/>
        </td>
        <td>false</td>
      </tr><tr>
        <td><b>readOnly</b></td>
        <td>boolean</td>
        <td>
          readOnly here will force the Quobyte volume to be mounted with read-only permissions.
Defaults to false.<br/>
        </td>
        <td>false</td>
      </tr><tr>
        <td><b>tenant</b></td>
        <td>string</td>
        <td>
          tenant owning the given Quobyte volume in the Backend
Used with dynamically provisioned Quobyte volumes, value is set by the plugin<br/>
        </td>
        <td>false</td>
      </tr><tr>
        <td><b>user</b></td>
        <td>string</td>
        <td>
          user to map volume access to
Defaults to serivceaccount user<br/>
        </td>
        <td>false</td>
      </tr></tbody>
</table>


### Cluster.spec.mounts[index].rbd
<sup><sup>[↩ Parent](#clusterspecmountsindex)</sup></sup>



rbd represents a Rados Block Device mount on the host that shares a pod's lifetime.
Deprecated: RBD is deprecated and the in-tree rbd type is no longer supported.
More info: https://examples.k8s.io/volumes/rbd/README.md

<table>
    <thead>
        <tr>
            <th>Name</th>
            <th>Type</th>
            <th>Description</th>
            <th>Required</th>
        </tr>
    </thead>
    <tbody><tr>
        <td><b>image</b></td>
        <td>string</td>
        <td>
          image is the rados image name.
More info: https://examples.k8s.io/volumes/rbd/README.md#how-to-use-it<br/>
        </td>
        <td>true</td>
      </tr><tr>
        <td><b>monitors</b></td>
        <td>[]string</td>
        <td>
          monitors is a collection of Ceph monitors.
More info: https://examples.k8s.io/volumes/rbd/README.md#how-to-use-it<br/>
        </td>
        <td>true</td>
      </tr><tr>
        <td><b>fsType</b></td>
        <td>string</td>
        <td>
          fsType is the filesystem type of the volume that you want to mount.
Tip: Ensure that the filesystem type is supported by the host operating system.
Examples: "ext4", "xfs", "ntfs". Implicitly inferred to be "ext4" if unspecified.
More info: https://kubernetes.io/docs/concepts/storage/volumes#rbd<br/>
        </td>
        <td>false</td>
      </tr><tr>
        <td><b>keyring</b></td>
        <td>string</td>
        <td>
          keyring is the path to key ring for RBDUser.
Default is /etc/ceph/keyring.
More info: https://examples.k8s.io/volumes/rbd/README.md#how-to-use-it<br/>
          <br/>
            <i>Default</i>: /etc/ceph/keyring<br/>
        </td>
        <td>false</td>
      </tr><tr>
        <td><b>pool</b></td>
        <td>string</td>
        <td>
          pool is the rados pool name.
Default is rbd.
More info: https://examples.k8s.io/volumes/rbd/README.md#how-to-use-it<br/>
          <br/>
            <i>Default</i>: rbd<br/>
        </td>
        <td>false</td>
      </tr><tr>
        <td><b>readOnly</b></td>
        <td>boolean</td>
        <td>
          readOnly here will force the ReadOnly setting in VolumeMounts.
Defaults to false.
More info: https://examples.k8s.io/volumes/rbd/README.md#how-to-use-it<br/>
        </td>
        <td>false</td>
      </tr><tr>
        <td><b><a href="#clusterspecmountsindexrbdsecretref">secretRef</a></b></td>
        <td>object</td>
        <td>
          secretRef is name of the authentication secret for RBDUser. If provided
overrides keyring.
Default is nil.
More info: https://examples.k8s.io/volumes/rbd/README.md#how-to-use-it<br/>
        </td>
        <td>false</td>
      </tr><tr>
        <td><b>user</b></td>
        <td>string</td>
        <td>
          user is the rados user name.
Default is admin.
More info: https://examples.k8s.io/volumes/rbd/README.md#how-to-use-it<br/>
          <br/>
            <i>Default</i>: admin<br/>
        </td>
        <td>false</td>
      </tr></tbody>
</table>


### Cluster.spec.mounts[index].rbd.secretRef
<sup><sup>[↩ Parent](#clusterspecmountsindexrbd)</sup></sup>



secretRef is name of the authentication secret for RBDUser. If provided
overrides keyring.
Default is nil.
More info: https://examples.k8s.io/volumes/rbd/README.md#how-to-use-it

<table>
    <thead>
        <tr>
            <th>Name</th>
            <th>Type</th>
            <th>Description</th>
            <th>Required</th>
        </tr>
    </thead>
    <tbody><tr>
        <td><b>name</b></td>
        <td>string</td>
        <td>
          Name of the referent.
This field is effectively required, but due to backwards compatibility is
allowed to be empty. Instances of this type with an empty value here are
almost certainly wrong.
More info: https://kubernetes.io/docs/concepts/overview/working-with-objects/names/#names<br/>
          <br/>
            <i>Default</i>: <br/>
        </td>
        <td>false</td>
      </tr></tbody>
</table>


### Cluster.spec.mounts[index].scaleIO
<sup><sup>[↩ Parent](#clusterspecmountsindex)</sup></sup>



scaleIO represents a ScaleIO persistent volume attached and mounted on Kubernetes nodes.
Deprecated: ScaleIO is deprecated and the in-tree scaleIO type is no longer supported.

<table>
    <thead>
        <tr>
            <th>Name</th>
            <th>Type</th>
            <th>Description</th>
            <th>Required</th>
        </tr>
    </thead>
    <tbody><tr>
        <td><b>gateway</b></td>
        <td>string</td>
        <td>
          gateway is the host address of the ScaleIO API Gateway.<br/>
        </td>
        <td>true</td>
      </tr><tr>
        <td><b><a href="#clusterspecmountsindexscaleiosecretref">secretRef</a></b></td>
        <td>object</td>
        <td>
          secretRef references to the secret for ScaleIO user and other
sensitive information. If this is not provided, Login operation will fail.<br/>
        </td>
        <td>true</td>
      </tr><tr>
        <td><b>system</b></td>
        <td>string</td>
        <td>
          system is the name of the storage system as configured in ScaleIO.<br/>
        </td>
        <td>true</td>
      </tr><tr>
        <td><b>fsType</b></td>
        <td>string</td>
        <td>
          fsType is the filesystem type to mount.
Must be a filesystem type supported by the host operating system.
Ex. "ext4", "xfs", "ntfs".
Default is "xfs".<br/>
          <br/>
            <i>Default</i>: xfs<br/>
        </td>
        <td>false</td>
      </tr><tr>
        <td><b>protectionDomain</b></td>
        <td>string</td>
        <td>
          protectionDomain is the name of the ScaleIO Protection Domain for the configured storage.<br/>
        </td>
        <td>false</td>
      </tr><tr>
        <td><b>readOnly</b></td>
        <td>boolean</td>
        <td>
          readOnly Defaults to false (read/write). ReadOnly here will force
the ReadOnly setting in VolumeMounts.<br/>
        </td>
        <td>false</td>
      </tr><tr>
        <td><b>sslEnabled</b></td>
        <td>boolean</td>
        <td>
          sslEnabled Flag enable/disable SSL communication with Gateway, default false<br/>
        </td>
        <td>false</td>
      </tr><tr>
        <td><b>storageMode</b></td>
        <td>string</td>
        <td>
          storageMode indicates whether the storage for a volume should be ThickProvisioned or ThinProvisioned.
Default is ThinProvisioned.<br/>
          <br/>
            <i>Default</i>: ThinProvisioned<br/>
        </td>
        <td>false</td>
      </tr><tr>
        <td><b>storagePool</b></td>
        <td>string</td>
        <td>
          storagePool is the ScaleIO Storage Pool associated with the protection domain.<br/>
        </td>
        <td>false</td>
      </tr><tr>
        <td><b>volumeName</b></td>
        <td>string</td>
        <td>
          volumeName is the name of a volume already created in the ScaleIO system
that is associated with this volume source.<br/>
        </td>
        <td>false</td>
      </tr></tbody>
</table>


### Cluster.spec.mounts[index].scaleIO.secretRef
<sup><sup>[↩ Parent](#clusterspecmountsindexscaleio)</sup></sup>



secretRef references to the secret for ScaleIO user and other
sensitive information. If this is not provided, Login operation will fail.

<table>
    <thead>
        <tr>
            <th>Name</th>
            <th>Type</th>
            <th>Description</th>
            <th>Required</th>
        </tr>
    </thead>
    <tbody><tr>
        <td><b>name</b></td>
        <td>string</td>
        <td>
          Name of the referent.
This field is effectively required, but due to backwards compatibility is
allowed to be empty. Instances of this type with an empty value here are
almost certainly wrong.
More info: https://kubernetes.io/docs/concepts/overview/working-with-objects/names/#names<br/>
          <br/>
            <i>Default</i>: <br/>
        </td>
        <td>false</td>
      </tr></tbody>
</table>


### Cluster.spec.mounts[index].secret
<sup><sup>[↩ Parent](#clusterspecmountsindex)</sup></sup>



secret represents a secret that should populate this volume.
More info: https://kubernetes.io/docs/concepts/storage/volumes#secret

<table>
    <thead>
        <tr>
            <th>Name</th>
            <th>Type</th>
            <th>Description</th>
            <th>Required</th>
        </tr>
    </thead>
    <tbody><tr>
        <td><b>defaultMode</b></td>
        <td>integer</td>
        <td>
          defaultMode is Optional: mode bits used to set permissions on created files by default.
Must be an octal value between 0000 and 0777 or a decimal value between 0 and 511.
YAML accepts both octal and decimal values, JSON requires decimal values
for mode bits. Defaults to 0644.
Directories within the path are not affected by this setting.
This might be in conflict with other options that affect the file
mode, like fsGroup, and the result can be other mode bits set.<br/>
          <br/>
            <i>Format</i>: int32<br/>
        </td>
        <td>false</td>
      </tr><tr>
        <td><b><a href="#clusterspecmountsindexsecretitemsindex">items</a></b></td>
        <td>[]object</td>
        <td>
          items If unspecified, each key-value pair in the Data field of the referenced
Secret will be projected into the volume as a file whose name is the
key and content is the value. If specified, the listed keys will be
projected into the specified paths, and unlisted keys will not be
present. If a key is specified which is not present in the Secret,
the volume setup will error unless it is marked optional. Paths must be
relative and may not contain the '..' path or start with '..'.<br/>
        </td>
        <td>false</td>
      </tr><tr>
        <td><b>optional</b></td>
        <td>boolean</td>
        <td>
          optional field specify whether the Secret or its keys must be defined<br/>
        </td>
        <td>false</td>
      </tr><tr>
        <td><b>secretName</b></td>
        <td>string</td>
        <td>
          secretName is the name of the secret in the pod's namespace to use.
More info: https://kubernetes.io/docs/concepts/storage/volumes#secret<br/>
        </td>
        <td>false</td>
      </tr></tbody>
</table>


### Cluster.spec.mounts[index].secret.items[index]
<sup><sup>[↩ Parent](#clusterspecmountsindexsecret)</sup></sup>



Maps a string key to a path within a volume.

<table>
    <thead>
        <tr>
            <th>Name</th>
            <th>Type</th>
            <th>Description</th>
            <th>Required</th>
        </tr>
    </thead>
    <tbody><tr>
        <td><b>key</b></td>
        <td>string</td>
        <td>
          key is the key to project.<br/>
        </td>
        <td>true</td>
      </tr><tr>
        <td><b>path</b></td>
        <td>string</td>
        <td>
          path is the relative path of the file to map the key to.
May not be an absolute path.
May not contain the path element '..'.
May not start with the string '..'.<br/>
        </td>
        <td>true</td>
      </tr><tr>
        <td><b>mode</b></td>
        <td>integer</td>
        <td>
          mode is Optional: mode bits used to set permissions on this file.
Must be an octal value between 0000 and 0777 or a decimal value between 0 and 511.
YAML accepts both octal and decimal values, JSON requires decimal values for mode bits.
If not specified, the volume defaultMode will be used.
This might be in conflict with other options that affect the file
mode, like fsGroup, and the result can be other mode bits set.<br/>
          <br/>
            <i>Format</i>: int32<br/>
        </td>
        <td>false</td>
      </tr></tbody>
</table>


### Cluster.spec.mounts[index].storageos
<sup><sup>[↩ Parent](#clusterspecmountsindex)</sup></sup>



storageOS represents a StorageOS volume attached and mounted on Kubernetes nodes.
Deprecated: StorageOS is deprecated and the in-tree storageos type is no longer supported.

<table>
    <thead>
        <tr>
            <th>Name</th>
            <th>Type</th>
            <th>Description</th>
            <th>Required</th>
        </tr>
    </thead>
    <tbody><tr>
        <td><b>fsType</b></td>
        <td>string</td>
        <td>
          fsType is the filesystem type to mount.
Must be a filesystem type supported by the host operating system.
Ex. "ext4", "xfs", "ntfs". Implicitly inferred to be "ext4" if unspecified.<br/>
        </td>
        <td>false</td>
      </tr><tr>
        <td><b>readOnly</b></td>
        <td>boolean</td>
        <td>
          readOnly defaults to false (read/write). ReadOnly here will force
the ReadOnly setting in VolumeMounts.<br/>
        </td>
        <td>false</td>
      </tr><tr>
        <td><b><a href="#clusterspecmountsindexstorageossecretref">secretRef</a></b></td>
        <td>object</td>
        <td>
          secretRef specifies the secret to use for obtaining the StorageOS API
credentials.  If not specified, default values will be attempted.<br/>
        </td>
        <td>false</td>
      </tr><tr>
        <td><b>volumeName</b></td>
        <td>string</td>
        <td>
          volumeName is the human-readable name of the StorageOS volume.  Volume
names are only unique within a namespace.<br/>
        </td>
        <td>false</td>
      </tr><tr>
        <td><b>volumeNamespace</b></td>
        <td>string</td>
        <td>
          volumeNamespace specifies the scope of the volume within StorageOS.  If no
namespace is specified then the Pod's namespace will be used.  This allows the
Kubernetes name scoping to be mirrored within StorageOS for tighter integration.
Set VolumeName to any name to override the default behaviour.
Set to "default" if you are not using namespaces within StorageOS.
Namespaces that do not pre-exist within StorageOS will be created.<br/>
        </td>
        <td>false</td>
      </tr></tbody>
</table>


### Cluster.spec.mounts[index].storageos.secretRef
<sup><sup>[↩ Parent](#clusterspecmountsindexstorageos)</sup></sup>



secretRef specifies the secret to use for obtaining the StorageOS API
credentials.  If not specified, default values will be attempted.

<table>
    <thead>
        <tr>
            <th>Name</th>
            <th>Type</th>
            <th>Description</th>
            <th>Required</th>
        </tr>
    </thead>
    <tbody><tr>
        <td><b>name</b></td>
        <td>string</td>
        <td>
          Name of the referent.
This field is effectively required, but due to backwards compatibility is
allowed to be empty. Instances of this type with an empty value here are
almost certainly wrong.
More info: https://kubernetes.io/docs/concepts/overview/working-with-objects/names/#names<br/>
          <br/>
            <i>Default</i>: <br/>
        </td>
        <td>false</td>
      </tr></tbody>
</table>


### Cluster.spec.mounts[index].vsphereVolume
<sup><sup>[↩ Parent](#clusterspecmountsindex)</sup></sup>



vsphereVolume represents a vSphere volume attached and mounted on kubelets host machine.
Deprecated: VsphereVolume is deprecated. All operations for the in-tree vsphereVolume type
are redirected to the csi.vsphere.vmware.com CSI driver.

<table>
    <thead>
        <tr>
            <th>Name</th>
            <th>Type</th>
            <th>Description</th>
            <th>Required</th>
        </tr>
    </thead>
    <tbody><tr>
        <td><b>volumePath</b></td>
        <td>string</td>
        <td>
          volumePath is the path that identifies vSphere volume vmdk<br/>
        </td>
        <td>true</td>
      </tr><tr>
        <td><b>fsType</b></td>
        <td>string</td>
        <td>
          fsType is filesystem type to mount.
Must be a filesystem type supported by the host operating system.
Ex. "ext4", "xfs", "ntfs". Implicitly inferred to be "ext4" if unspecified.<br/>
        </td>
        <td>false</td>
      </tr><tr>
        <td><b>storagePolicyID</b></td>
        <td>string</td>
        <td>
          storagePolicyID is the storage Policy Based Management (SPBM) profile ID associated with the StoragePolicyName.<br/>
        </td>
        <td>false</td>
      </tr><tr>
        <td><b>storagePolicyName</b></td>
        <td>string</td>
        <td>
          storagePolicyName is the storage Policy Based Management (SPBM) profile name.<br/>
        </td>
        <td>false</td>
      </tr></tbody>
</table>


### Cluster.spec.persistence
<sup><sup>[↩ Parent](#clusterspec)</sup></sup>



Persistence defines the persistence configuration. If empty k0smotron
will use emptyDir as a volume. See https://docs.k0smotron.io/stable/configuration/#persistence

<table>
    <thead>
        <tr>
            <th>Name</th>
            <th>Type</th>
            <th>Description</th>
            <th>Required</th>
        </tr>
    </thead>
    <tbody><tr>
        <td><b>type</b></td>
        <td>string</td>
        <td>
          <br/>
          <br/>
            <i>Default</i>: emptyDir<br/>
        </td>
        <td>true</td>
      </tr><tr>
        <td><b>autoDeletePVCs</b></td>
        <td>boolean</td>
        <td>
          AutoDeletePVCs defines whether the PVC should be deleted when the cluster is deleted.<br/>
          <br/>
            <i>Default</i>: false<br/>
        </td>
        <td>false</td>
      </tr><tr>
        <td><b>hostPath</b></td>
        <td>string</td>
        <td>
          HostPath defines the host path configuration. Will be used as is in case of .spec.persistence.type is hostPath.<br/>
        </td>
        <td>false</td>
      </tr><tr>
        <td><b><a href="#clusterspecpersistencepersistentvolumeclaim">persistentVolumeClaim</a></b></td>
        <td>object</td>
        <td>
          PersistentVolumeClaim defines the PVC configuration. Will be used as is in case of .spec.persistence.type is pvc.<br/>
        </td>
        <td>false</td>
      </tr></tbody>
</table>


### Cluster.spec.persistence.persistentVolumeClaim
<sup><sup>[↩ Parent](#clusterspecpersistence)</sup></sup>



PersistentVolumeClaim defines the PVC configuration. Will be used as is in case of .spec.persistence.type is pvc.

<table>
    <thead>
        <tr>
            <th>Name</th>
            <th>Type</th>
            <th>Description</th>
            <th>Required</th>
        </tr>
    </thead>
    <tbody><tr>
        <td><b>apiVersion</b></td>
        <td>string</td>
        <td>
          APIVersion defines the versioned schema of this representation of an object.
Servers should convert recognized schemas to the latest internal value, and
may reject unrecognized values.
More info: https://git.k8s.io/community/contributors/devel/sig-architecture/api-conventions.md#resources<br/>
        </td>
        <td>false</td>
      </tr><tr>
        <td><b>kind</b></td>
        <td>string</td>
        <td>
          Kind is a string value representing the REST resource this object represents.
Servers may infer this from the endpoint the client submits requests to.
Cannot be updated.
In CamelCase.
More info: https://git.k8s.io/community/contributors/devel/sig-architecture/api-conventions.md#types-kinds<br/>
        </td>
        <td>false</td>
      </tr><tr>
        <td><b><a href="#clusterspecpersistencepersistentvolumeclaimmetadata">metadata</a></b></td>
        <td>object</td>
        <td>
          Standard object's metadata.
More info: https://git.k8s.io/community/contributors/devel/sig-architecture/api-conventions.md#metadata<br/>
        </td>
        <td>false</td>
      </tr><tr>
        <td><b><a href="#clusterspecpersistencepersistentvolumeclaimspec">spec</a></b></td>
        <td>object</td>
        <td>
          spec defines the desired characteristics of a volume requested by a pod author.
More info: https://kubernetes.io/docs/concepts/storage/persistent-volumes#persistentvolumeclaims<br/>
        </td>
        <td>false</td>
      </tr><tr>
        <td><b><a href="#clusterspecpersistencepersistentvolumeclaimstatus">status</a></b></td>
        <td>object</td>
        <td>
          status represents the current information/status of a persistent volume claim.
Read-only.
More info: https://kubernetes.io/docs/concepts/storage/persistent-volumes#persistentvolumeclaims<br/>
        </td>
        <td>false</td>
      </tr></tbody>
</table>


### Cluster.spec.persistence.persistentVolumeClaim.metadata
<sup><sup>[↩ Parent](#clusterspecpersistencepersistentvolumeclaim)</sup></sup>



Standard object's metadata.
More info: https://git.k8s.io/community/contributors/devel/sig-architecture/api-conventions.md#metadata

<table>
    <thead>
        <tr>
            <th>Name</th>
            <th>Type</th>
            <th>Description</th>
            <th>Required</th>
        </tr>
    </thead>
    <tbody><tr>
        <td><b>annotations</b></td>
        <td>map[string]string</td>
        <td>
          <br/>
        </td>
        <td>false</td>
      </tr><tr>
        <td><b>finalizers</b></td>
        <td>[]string</td>
        <td>
          <br/>
        </td>
        <td>false</td>
      </tr><tr>
        <td><b>labels</b></td>
        <td>map[string]string</td>
        <td>
          <br/>
        </td>
        <td>false</td>
      </tr><tr>
        <td><b>name</b></td>
        <td>string</td>
        <td>
          <br/>
        </td>
        <td>false</td>
      </tr><tr>
        <td><b>namespace</b></td>
        <td>string</td>
        <td>
          <br/>
        </td>
        <td>false</td>
      </tr></tbody>
</table>


### Cluster.spec.persistence.persistentVolumeClaim.spec
<sup><sup>[↩ Parent](#clusterspecpersistencepersistentvolumeclaim)</sup></sup>



spec defines the desired characteristics of a volume requested by a pod author.
More info: https://kubernetes.io/docs/concepts/storage/persistent-volumes#persistentvolumeclaims

<table>
    <thead>
        <tr>
            <th>Name</th>
            <th>Type</th>
            <th>Description</th>
            <th>Required</th>
        </tr>
    </thead>
    <tbody><tr>
        <td><b>accessModes</b></td>
        <td>[]string</td>
        <td>
          accessModes contains the desired access modes the volume should have.
More info: https://kubernetes.io/docs/concepts/storage/persistent-volumes#access-modes-1<br/>
        </td>
        <td>false</td>
      </tr><tr>
        <td><b><a href="#clusterspecpersistencepersistentvolumeclaimspecdatasource">dataSource</a></b></td>
        <td>object</td>
        <td>
          dataSource field can be used to specify either:
* An existing VolumeSnapshot object (snapshot.storage.k8s.io/VolumeSnapshot)
* An existing PVC (PersistentVolumeClaim)
If the provisioner or an external controller can support the specified data source,
it will create a new volume based on the contents of the specified data source.
When the AnyVolumeDataSource feature gate is enabled, dataSource contents will be copied to dataSourceRef,
and dataSourceRef contents will be copied to dataSource when dataSourceRef.namespace is not specified.
If the namespace is specified, then dataSourceRef will not be copied to dataSource.<br/>
        </td>
        <td>false</td>
      </tr><tr>
        <td><b><a href="#clusterspecpersistencepersistentvolumeclaimspecdatasourceref">dataSourceRef</a></b></td>
        <td>object</td>
        <td>
          dataSourceRef specifies the object from which to populate the volume with data, if a non-empty
volume is desired. This may be any object from a non-empty API group (non
core object) or a PersistentVolumeClaim object.
When this field is specified, volume binding will only succeed if the type of
the specified object matches some installed volume populator or dynamic
provisioner.
This field will replace the functionality of the dataSource field and as such
if both fields are non-empty, they must have the same value. For backwards
compatibility, when namespace isn't specified in dataSourceRef,
both fields (dataSource and dataSourceRef) will be set to the same
value automatically if one of them is empty and the other is non-empty.
When namespace is specified in dataSourceRef,
dataSource isn't set to the same value and must be empty.
There are three important differences between dataSource and dataSourceRef:
* While dataSource only allows two specific types of objects, dataSourceRef
  allows any non-core object, as well as PersistentVolumeClaim objects.
* While dataSource ignores disallowed values (dropping them), dataSourceRef
  preserves all values, and generates an error if a disallowed value is
  specified.
* While dataSource only allows local objects, dataSourceRef allows objects
  in any namespaces.
(Beta) Using this field requires the AnyVolumeDataSource feature gate to be enabled.
(Alpha) Using the namespace field of dataSourceRef requires the CrossNamespaceVolumeDataSource feature gate to be enabled.<br/>
        </td>
        <td>false</td>
      </tr><tr>
        <td><b><a href="#clusterspecpersistencepersistentvolumeclaimspecresources">resources</a></b></td>
        <td>object</td>
        <td>
          resources represents the minimum resources the volume should have.
If RecoverVolumeExpansionFailure feature is enabled users are allowed to specify resource requirements
that are lower than previous value but must still be higher than capacity recorded in the
status field of the claim.
More info: https://kubernetes.io/docs/concepts/storage/persistent-volumes#resources<br/>
        </td>
        <td>false</td>
      </tr><tr>
        <td><b><a href="#clusterspecpersistencepersistentvolumeclaimspecselector">selector</a></b></td>
        <td>object</td>
        <td>
          selector is a label query over volumes to consider for binding.<br/>
        </td>
        <td>false</td>
      </tr><tr>
        <td><b>storageClassName</b></td>
        <td>string</td>
        <td>
          storageClassName is the name of the StorageClass required by the claim.
More info: https://kubernetes.io/docs/concepts/storage/persistent-volumes#class-1<br/>
        </td>
        <td>false</td>
      </tr><tr>
        <td><b>volumeAttributesClassName</b></td>
        <td>string</td>
        <td>
          volumeAttributesClassName may be used to set the VolumeAttributesClass used by this claim.
If specified, the CSI driver will create or update the volume with the attributes defined
in the corresponding VolumeAttributesClass. This has a different purpose than storageClassName,
it can be changed after the claim is created. An empty string value means that no VolumeAttributesClass
will be applied to the claim but it's not allowed to reset this field to empty string once it is set.
If unspecified and the PersistentVolumeClaim is unbound, the default VolumeAttributesClass
will be set by the persistentvolume controller if it exists.
If the resource referred to by volumeAttributesClass does not exist, this PersistentVolumeClaim will be
set to a Pending state, as reflected by the modifyVolumeStatus field, until such as a resource
exists.
More info: https://kubernetes.io/docs/concepts/storage/volume-attributes-classes/
(Beta) Using this field requires the VolumeAttributesClass feature gate to be enabled (off by default).<br/>
        </td>
        <td>false</td>
      </tr><tr>
        <td><b>volumeMode</b></td>
        <td>string</td>
        <td>
          volumeMode defines what type of volume is required by the claim.
Value of Filesystem is implied when not included in claim spec.<br/>
        </td>
        <td>false</td>
      </tr><tr>
        <td><b>volumeName</b></td>
        <td>string</td>
        <td>
          volumeName is the binding reference to the PersistentVolume backing this claim.<br/>
        </td>
        <td>false</td>
      </tr></tbody>
</table>


### Cluster.spec.persistence.persistentVolumeClaim.spec.dataSource
<sup><sup>[↩ Parent](#clusterspecpersistencepersistentvolumeclaimspec)</sup></sup>



dataSource field can be used to specify either:
* An existing VolumeSnapshot object (snapshot.storage.k8s.io/VolumeSnapshot)
* An existing PVC (PersistentVolumeClaim)
If the provisioner or an external controller can support the specified data source,
it will create a new volume based on the contents of the specified data source.
When the AnyVolumeDataSource feature gate is enabled, dataSource contents will be copied to dataSourceRef,
and dataSourceRef contents will be copied to dataSource when dataSourceRef.namespace is not specified.
If the namespace is specified, then dataSourceRef will not be copied to dataSource.

<table>
    <thead>
        <tr>
            <th>Name</th>
            <th>Type</th>
            <th>Description</th>
            <th>Required</th>
        </tr>
    </thead>
    <tbody><tr>
        <td><b>kind</b></td>
        <td>string</td>
        <td>
          Kind is the type of resource being referenced<br/>
        </td>
        <td>true</td>
      </tr><tr>
        <td><b>name</b></td>
        <td>string</td>
        <td>
          Name is the name of resource being referenced<br/>
        </td>
        <td>true</td>
      </tr><tr>
        <td><b>apiGroup</b></td>
        <td>string</td>
        <td>
          APIGroup is the group for the resource being referenced.
If APIGroup is not specified, the specified Kind must be in the core API group.
For any other third-party types, APIGroup is required.<br/>
        </td>
        <td>false</td>
      </tr></tbody>
</table>


### Cluster.spec.persistence.persistentVolumeClaim.spec.dataSourceRef
<sup><sup>[↩ Parent](#clusterspecpersistencepersistentvolumeclaimspec)</sup></sup>



dataSourceRef specifies the object from which to populate the volume with data, if a non-empty
volume is desired. This may be any object from a non-empty API group (non
core object) or a PersistentVolumeClaim object.
When this field is specified, volume binding will only succeed if the type of
the specified object matches some installed volume populator or dynamic
provisioner.
This field will replace the functionality of the dataSource field and as such
if both fields are non-empty, they must have the same value. For backwards
compatibility, when namespace isn't specified in dataSourceRef,
both fields (dataSource and dataSourceRef) will be set to the same
value automatically if one of them is empty and the other is non-empty.
When namespace is specified in dataSourceRef,
dataSource isn't set to the same value and must be empty.
There are three important differences between dataSource and dataSourceRef:
* While dataSource only allows two specific types of objects, dataSourceRef
  allows any non-core object, as well as PersistentVolumeClaim objects.
* While dataSource ignores disallowed values (dropping them), dataSourceRef
  preserves all values, and generates an error if a disallowed value is
  specified.
* While dataSource only allows local objects, dataSourceRef allows objects
  in any namespaces.
(Beta) Using this field requires the AnyVolumeDataSource feature gate to be enabled.
(Alpha) Using the namespace field of dataSourceRef requires the CrossNamespaceVolumeDataSource feature gate to be enabled.

<table>
    <thead>
        <tr>
            <th>Name</th>
            <th>Type</th>
            <th>Description</th>
            <th>Required</th>
        </tr>
    </thead>
    <tbody><tr>
        <td><b>kind</b></td>
        <td>string</td>
        <td>
          Kind is the type of resource being referenced<br/>
        </td>
        <td>true</td>
      </tr><tr>
        <td><b>name</b></td>
        <td>string</td>
        <td>
          Name is the name of resource being referenced<br/>
        </td>
        <td>true</td>
      </tr><tr>
        <td><b>apiGroup</b></td>
        <td>string</td>
        <td>
          APIGroup is the group for the resource being referenced.
If APIGroup is not specified, the specified Kind must be in the core API group.
For any other third-party types, APIGroup is required.<br/>
        </td>
        <td>false</td>
      </tr><tr>
        <td><b>namespace</b></td>
        <td>string</td>
        <td>
          Namespace is the namespace of resource being referenced
Note that when a namespace is specified, a gateway.networking.k8s.io/ReferenceGrant object is required in the referent namespace to allow that namespace's owner to accept the reference. See the ReferenceGrant documentation for details.
(Alpha) This field requires the CrossNamespaceVolumeDataSource feature gate to be enabled.<br/>
        </td>
        <td>false</td>
      </tr></tbody>
</table>


### Cluster.spec.persistence.persistentVolumeClaim.spec.resources
<sup><sup>[↩ Parent](#clusterspecpersistencepersistentvolumeclaimspec)</sup></sup>



resources represents the minimum resources the volume should have.
If RecoverVolumeExpansionFailure feature is enabled users are allowed to specify resource requirements
that are lower than previous value but must still be higher than capacity recorded in the
status field of the claim.
More info: https://kubernetes.io/docs/concepts/storage/persistent-volumes#resources

<table>
    <thead>
        <tr>
            <th>Name</th>
            <th>Type</th>
            <th>Description</th>
            <th>Required</th>
        </tr>
    </thead>
    <tbody><tr>
        <td><b>limits</b></td>
        <td>map[string]int or string</td>
        <td>
          Limits describes the maximum amount of compute resources allowed.
More info: https://kubernetes.io/docs/concepts/configuration/manage-resources-containers/<br/>
        </td>
        <td>false</td>
      </tr><tr>
        <td><b>requests</b></td>
        <td>map[string]int or string</td>
        <td>
          Requests describes the minimum amount of compute resources required.
If Requests is omitted for a container, it defaults to Limits if that is explicitly specified,
otherwise to an implementation-defined value. Requests cannot exceed Limits.
More info: https://kubernetes.io/docs/concepts/configuration/manage-resources-containers/<br/>
        </td>
        <td>false</td>
      </tr></tbody>
</table>


### Cluster.spec.persistence.persistentVolumeClaim.spec.selector
<sup><sup>[↩ Parent](#clusterspecpersistencepersistentvolumeclaimspec)</sup></sup>



selector is a label query over volumes to consider for binding.

<table>
    <thead>
        <tr>
            <th>Name</th>
            <th>Type</th>
            <th>Description</th>
            <th>Required</th>
        </tr>
    </thead>
    <tbody><tr>
        <td><b><a href="#clusterspecpersistencepersistentvolumeclaimspecselectormatchexpressionsindex">matchExpressions</a></b></td>
        <td>[]object</td>
        <td>
          matchExpressions is a list of label selector requirements. The requirements are ANDed.<br/>
        </td>
        <td>false</td>
      </tr><tr>
        <td><b>matchLabels</b></td>
        <td>map[string]string</td>
        <td>
          matchLabels is a map of {key,value} pairs. A single {key,value} in the matchLabels
map is equivalent to an element of matchExpressions, whose key field is "key", the
operator is "In", and the values array contains only "value". The requirements are ANDed.<br/>
        </td>
        <td>false</td>
      </tr></tbody>
</table>


### Cluster.spec.persistence.persistentVolumeClaim.spec.selector.matchExpressions[index]
<sup><sup>[↩ Parent](#clusterspecpersistencepersistentvolumeclaimspecselector)</sup></sup>



A label selector requirement is a selector that contains values, a key, and an operator that
relates the key and values.

<table>
    <thead>
        <tr>
            <th>Name</th>
            <th>Type</th>
            <th>Description</th>
            <th>Required</th>
        </tr>
    </thead>
    <tbody><tr>
        <td><b>key</b></td>
        <td>string</td>
        <td>
          key is the label key that the selector applies to.<br/>
        </td>
        <td>true</td>
      </tr><tr>
        <td><b>operator</b></td>
        <td>string</td>
        <td>
          operator represents a key's relationship to a set of values.
Valid operators are In, NotIn, Exists and DoesNotExist.<br/>
        </td>
        <td>true</td>
      </tr><tr>
        <td><b>values</b></td>
        <td>[]string</td>
        <td>
          values is an array of string values. If the operator is In or NotIn,
the values array must be non-empty. If the operator is Exists or DoesNotExist,
the values array must be empty. This array is replaced during a strategic
merge patch.<br/>
        </td>
        <td>false</td>
      </tr></tbody>
</table>


### Cluster.spec.persistence.persistentVolumeClaim.status
<sup><sup>[↩ Parent](#clusterspecpersistencepersistentvolumeclaim)</sup></sup>



status represents the current information/status of a persistent volume claim.
Read-only.
More info: https://kubernetes.io/docs/concepts/storage/persistent-volumes#persistentvolumeclaims

<table>
    <thead>
        <tr>
            <th>Name</th>
            <th>Type</th>
            <th>Description</th>
            <th>Required</th>
        </tr>
    </thead>
    <tbody><tr>
        <td><b>accessModes</b></td>
        <td>[]string</td>
        <td>
          accessModes contains the actual access modes the volume backing the PVC has.
More info: https://kubernetes.io/docs/concepts/storage/persistent-volumes#access-modes-1<br/>
        </td>
        <td>false</td>
      </tr><tr>
        <td><b>allocatedResourceStatuses</b></td>
        <td>map[string]string</td>
        <td>
          allocatedResourceStatuses stores status of resource being resized for the given PVC.
Key names follow standard Kubernetes label syntax. Valid values are either:
	* Un-prefixed keys:
		- storage - the capacity of the volume.
	* Custom resources must use implementation-defined prefixed names such as "example.com/my-custom-resource"
Apart from above values - keys that are unprefixed or have kubernetes.io prefix are considered
reserved and hence may not be used.

ClaimResourceStatus can be in any of following states:
	- ControllerResizeInProgress:
		State set when resize controller starts resizing the volume in control-plane.
	- ControllerResizeFailed:
		State set when resize has failed in resize controller with a terminal error.
	- NodeResizePending:
		State set when resize controller has finished resizing the volume but further resizing of
		volume is needed on the node.
	- NodeResizeInProgress:
		State set when kubelet starts resizing the volume.
	- NodeResizeFailed:
		State set when resizing has failed in kubelet with a terminal error. Transient errors don't set
		NodeResizeFailed.
For example: if expanding a PVC for more capacity - this field can be one of the following states:
	- pvc.status.allocatedResourceStatus['storage'] = "ControllerResizeInProgress"
     - pvc.status.allocatedResourceStatus['storage'] = "ControllerResizeFailed"
     - pvc.status.allocatedResourceStatus['storage'] = "NodeResizePending"
     - pvc.status.allocatedResourceStatus['storage'] = "NodeResizeInProgress"
     - pvc.status.allocatedResourceStatus['storage'] = "NodeResizeFailed"
When this field is not set, it means that no resize operation is in progress for the given PVC.

A controller that receives PVC update with previously unknown resourceName or ClaimResourceStatus
should ignore the update for the purpose it was designed. For example - a controller that
only is responsible for resizing capacity of the volume, should ignore PVC updates that change other valid
resources associated with PVC.

This is an alpha field and requires enabling RecoverVolumeExpansionFailure feature.<br/>
        </td>
        <td>false</td>
      </tr><tr>
        <td><b>allocatedResources</b></td>
        <td>map[string]int or string</td>
        <td>
          allocatedResources tracks the resources allocated to a PVC including its capacity.
Key names follow standard Kubernetes label syntax. Valid values are either:
	* Un-prefixed keys:
		- storage - the capacity of the volume.
	* Custom resources must use implementation-defined prefixed names such as "example.com/my-custom-resource"
Apart from above values - keys that are unprefixed or have kubernetes.io prefix are considered
reserved and hence may not be used.

Capacity reported here may be larger than the actual capacity when a volume expansion operation
is requested.
For storage quota, the larger value from allocatedResources and PVC.spec.resources is used.
If allocatedResources is not set, PVC.spec.resources alone is used for quota calculation.
If a volume expansion capacity request is lowered, allocatedResources is only
lowered if there are no expansion operations in progress and if the actual volume capacity
is equal or lower than the requested capacity.

A controller that receives PVC update with previously unknown resourceName
should ignore the update for the purpose it was designed. For example - a controller that
only is responsible for resizing capacity of the volume, should ignore PVC updates that change other valid
resources associated with PVC.

This is an alpha field and requires enabling RecoverVolumeExpansionFailure feature.<br/>
        </td>
        <td>false</td>
      </tr><tr>
        <td><b>capacity</b></td>
        <td>map[string]int or string</td>
        <td>
          capacity represents the actual resources of the underlying volume.<br/>
        </td>
        <td>false</td>
      </tr><tr>
        <td><b><a href="#clusterspecpersistencepersistentvolumeclaimstatusconditionsindex">conditions</a></b></td>
        <td>[]object</td>
        <td>
          conditions is the current Condition of persistent volume claim. If underlying persistent volume is being
resized then the Condition will be set to 'Resizing'.<br/>
        </td>
        <td>false</td>
      </tr><tr>
        <td><b>currentVolumeAttributesClassName</b></td>
        <td>string</td>
        <td>
          currentVolumeAttributesClassName is the current name of the VolumeAttributesClass the PVC is using.
When unset, there is no VolumeAttributeClass applied to this PersistentVolumeClaim
This is a beta field and requires enabling VolumeAttributesClass feature (off by default).<br/>
        </td>
        <td>false</td>
      </tr><tr>
        <td><b><a href="#clusterspecpersistencepersistentvolumeclaimstatusmodifyvolumestatus">modifyVolumeStatus</a></b></td>
        <td>object</td>
        <td>
          ModifyVolumeStatus represents the status object of ControllerModifyVolume operation.
When this is unset, there is no ModifyVolume operation being attempted.
This is a beta field and requires enabling VolumeAttributesClass feature (off by default).<br/>
        </td>
        <td>false</td>
      </tr><tr>
        <td><b>phase</b></td>
        <td>string</td>
        <td>
          phase represents the current phase of PersistentVolumeClaim.<br/>
        </td>
        <td>false</td>
      </tr></tbody>
</table>


### Cluster.spec.persistence.persistentVolumeClaim.status.conditions[index]
<sup><sup>[↩ Parent](#clusterspecpersistencepersistentvolumeclaimstatus)</sup></sup>



PersistentVolumeClaimCondition contains details about state of pvc

<table>
    <thead>
        <tr>
            <th>Name</th>
            <th>Type</th>
            <th>Description</th>
            <th>Required</th>
        </tr>
    </thead>
    <tbody><tr>
        <td><b>status</b></td>
        <td>string</td>
        <td>
          Status is the status of the condition.
Can be True, False, Unknown.
More info: https://kubernetes.io/docs/reference/kubernetes-api/config-and-storage-resources/persistent-volume-claim-v1/#:~:text=state%20of%20pvc-,conditions.status,-(string)%2C%20required<br/>
        </td>
        <td>true</td>
      </tr><tr>
        <td><b>type</b></td>
        <td>string</td>
        <td>
          Type is the type of the condition.
More info: https://kubernetes.io/docs/reference/kubernetes-api/config-and-storage-resources/persistent-volume-claim-v1/#:~:text=set%20to%20%27ResizeStarted%27.-,PersistentVolumeClaimCondition,-contains%20details%20about<br/>
        </td>
        <td>true</td>
      </tr><tr>
        <td><b>lastProbeTime</b></td>
        <td>string</td>
        <td>
          lastProbeTime is the time we probed the condition.<br/>
          <br/>
            <i>Format</i>: date-time<br/>
        </td>
        <td>false</td>
      </tr><tr>
        <td><b>lastTransitionTime</b></td>
        <td>string</td>
        <td>
          lastTransitionTime is the time the condition transitioned from one status to another.<br/>
          <br/>
            <i>Format</i>: date-time<br/>
        </td>
        <td>false</td>
      </tr><tr>
        <td><b>message</b></td>
        <td>string</td>
        <td>
          message is the human-readable message indicating details about last transition.<br/>
        </td>
        <td>false</td>
      </tr><tr>
        <td><b>reason</b></td>
        <td>string</td>
        <td>
          reason is a unique, this should be a short, machine understandable string that gives the reason
for condition's last transition. If it reports "Resizing" that means the underlying
persistent volume is being resized.<br/>
        </td>
        <td>false</td>
      </tr></tbody>
</table>


### Cluster.spec.persistence.persistentVolumeClaim.status.modifyVolumeStatus
<sup><sup>[↩ Parent](#clusterspecpersistencepersistentvolumeclaimstatus)</sup></sup>



ModifyVolumeStatus represents the status object of ControllerModifyVolume operation.
When this is unset, there is no ModifyVolume operation being attempted.
This is a beta field and requires enabling VolumeAttributesClass feature (off by default).

<table>
    <thead>
        <tr>
            <th>Name</th>
            <th>Type</th>
            <th>Description</th>
            <th>Required</th>
        </tr>
    </thead>
    <tbody><tr>
        <td><b>status</b></td>
        <td>string</td>
        <td>
          status is the status of the ControllerModifyVolume operation. It can be in any of following states:
 - Pending
   Pending indicates that the PersistentVolumeClaim cannot be modified due to unmet requirements, such as
   the specified VolumeAttributesClass not existing.
 - InProgress
   InProgress indicates that the volume is being modified.
 - Infeasible
  Infeasible indicates that the request has been rejected as invalid by the CSI driver. To
	  resolve the error, a valid VolumeAttributesClass needs to be specified.
Note: New statuses can be added in the future. Consumers should check for unknown statuses and fail appropriately.<br/>
        </td>
        <td>true</td>
      </tr><tr>
        <td><b>targetVolumeAttributesClassName</b></td>
        <td>string</td>
        <td>
          targetVolumeAttributesClassName is the name of the VolumeAttributesClass the PVC currently being reconciled<br/>
        </td>
        <td>false</td>
      </tr></tbody>
</table>


### Cluster.spec.resources
<sup><sup>[↩ Parent](#clusterspec)</sup></sup>



Resources describes the compute resource requirements for the control plane pods.

<table>
    <thead>
        <tr>
            <th>Name</th>
            <th>Type</th>
            <th>Description</th>
            <th>Required</th>
        </tr>
    </thead>
    <tbody><tr>
        <td><b><a href="#clusterspecresourcesclaimsindex">claims</a></b></td>
        <td>[]object</td>
        <td>
          Claims lists the names of resources, defined in spec.resourceClaims,
that are used by this container.

This is an alpha field and requires enabling the
DynamicResourceAllocation feature gate.

This field is immutable. It can only be set for containers.<br/>
        </td>
        <td>false</td>
      </tr><tr>
        <td><b>limits</b></td>
        <td>map[string]int or string</td>
        <td>
          Limits describes the maximum amount of compute resources allowed.
More info: https://kubernetes.io/docs/concepts/configuration/manage-resources-containers/<br/>
        </td>
        <td>false</td>
      </tr><tr>
        <td><b>requests</b></td>
        <td>map[string]int or string</td>
        <td>
          Requests describes the minimum amount of compute resources required.
If Requests is omitted for a container, it defaults to Limits if that is explicitly specified,
otherwise to an implementation-defined value. Requests cannot exceed Limits.
More info: https://kubernetes.io/docs/concepts/configuration/manage-resources-containers/<br/>
        </td>
        <td>false</td>
      </tr></tbody>
</table>


### Cluster.spec.resources.claims[index]
<sup><sup>[↩ Parent](#clusterspecresources)</sup></sup>



ResourceClaim references one entry in PodSpec.ResourceClaims.

<table>
    <thead>
        <tr>
            <th>Name</th>
            <th>Type</th>
            <th>Description</th>
            <th>Required</th>
        </tr>
    </thead>
    <tbody><tr>
        <td><b>name</b></td>
        <td>string</td>
        <td>
          Name must match the name of one entry in pod.spec.resourceClaims of
the Pod where this field is used. It makes that resource available
inside a container.<br/>
        </td>
        <td>true</td>
      </tr><tr>
        <td><b>request</b></td>
        <td>string</td>
        <td>
          Request is the name chosen for a request in the referenced claim.
If empty, everything from the claim is made available, otherwise
only the result of this request.<br/>
        </td>
        <td>false</td>
      </tr></tbody>
</table>


### Cluster.spec.service
<sup><sup>[↩ Parent](#clusterspec)</sup></sup>



Service defines the service configuration.

<table>
    <thead>
        <tr>
            <th>Name</th>
            <th>Type</th>
            <th>Description</th>
            <th>Required</th>
        </tr>
    </thead>
    <tbody><tr>
        <td><b>type</b></td>
        <td>enum</td>
        <td>
          Service Type string describes ingress methods for a service<br/>
          <br/>
            <i>Enum</i>: ClusterIP, NodePort, LoadBalancer<br/>
            <i>Default</i>: ClusterIP<br/>
        </td>
        <td>true</td>
      </tr><tr>
        <td><b>annotations</b></td>
        <td>map[string]string</td>
        <td>
          Annotations defines extra annotations to be added to the service.<br/>
        </td>
        <td>false</td>
      </tr><tr>
        <td><b>apiPort</b></td>
        <td>integer</td>
        <td>
          APIPort defines the kubernetes API port. If empty k0smotron
will pick it automatically.<br/>
          <br/>
            <i>Default</i>: 30443<br/>
        </td>
        <td>false</td>
      </tr><tr>
        <td><b>externalTrafficPolicy</b></td>
        <td>enum</td>
        <td>
          ExternalTrafficPolicy defines the external traffic policy for the service. Used only when service type is NodePort or LoadBalancer.<br/>
          <br/>
            <i>Enum</i>: Cluster, Local<br/>
        </td>
        <td>false</td>
      </tr><tr>
        <td><b>konnectivityPort</b></td>
        <td>integer</td>
        <td>
          KonnectivityPort defines the konnectivity port. If empty k0smotron
will pick it automatically.<br/>
          <br/>
            <i>Default</i>: 30132<br/>
        </td>
        <td>false</td>
      </tr><tr>
        <td><b>labels</b></td>
        <td>map[string]string</td>
        <td>
          Labels defines extra labels to be added to the service.<br/>
        </td>
        <td>false</td>
      </tr><tr>
        <td><b>loadBalancerClass</b></td>
        <td>string</td>
        <td>
          LoadBalancerClass defines the load balancer class to be used for the service. Used only when service type is LoadBalancer.<br/>
        </td>
        <td>false</td>
      </tr></tbody>
</table>


### Cluster.spec.topologySpreadConstraints[index]
<sup><sup>[↩ Parent](#clusterspec)</sup></sup>



TopologySpreadConstraint specifies how to spread matching pods among the given topology.

<table>
    <thead>
        <tr>
            <th>Name</th>
            <th>Type</th>
            <th>Description</th>
            <th>Required</th>
        </tr>
    </thead>
    <tbody><tr>
        <td><b>maxSkew</b></td>
        <td>integer</td>
        <td>
          MaxSkew describes the degree to which pods may be unevenly distributed.
When `whenUnsatisfiable=DoNotSchedule`, it is the maximum permitted difference
between the number of matching pods in the target topology and the global minimum.
The global minimum is the minimum number of matching pods in an eligible domain
or zero if the number of eligible domains is less than MinDomains.
For example, in a 3-zone cluster, MaxSkew is set to 1, and pods with the same
labelSelector spread as 2/2/1:
In this case, the global minimum is 1.
| zone1 | zone2 | zone3 |
|  P P  |  P P  |   P   |
- if MaxSkew is 1, incoming pod can only be scheduled to zone3 to become 2/2/2;
scheduling it onto zone1(zone2) would make the ActualSkew(3-1) on zone1(zone2)
violate MaxSkew(1).
- if MaxSkew is 2, incoming pod can be scheduled onto any zone.
When `whenUnsatisfiable=ScheduleAnyway`, it is used to give higher precedence
to topologies that satisfy it.
It's a required field. Default value is 1 and 0 is not allowed.<br/>
          <br/>
            <i>Format</i>: int32<br/>
        </td>
        <td>true</td>
      </tr><tr>
        <td><b>topologyKey</b></td>
        <td>string</td>
        <td>
          TopologyKey is the key of node labels. Nodes that have a label with this key
and identical values are considered to be in the same topology.
We consider each <key, value> as a "bucket", and try to put balanced number
of pods into each bucket.
We define a domain as a particular instance of a topology.
Also, we define an eligible domain as a domain whose nodes meet the requirements of
nodeAffinityPolicy and nodeTaintsPolicy.
e.g. If TopologyKey is "kubernetes.io/hostname", each Node is a domain of that topology.
And, if TopologyKey is "topology.kubernetes.io/zone", each zone is a domain of that topology.
It's a required field.<br/>
        </td>
        <td>true</td>
      </tr><tr>
        <td><b>whenUnsatisfiable</b></td>
        <td>string</td>
        <td>
          WhenUnsatisfiable indicates how to deal with a pod if it doesn't satisfy
the spread constraint.
- DoNotSchedule (default) tells the scheduler not to schedule it.
- ScheduleAnyway tells the scheduler to schedule the pod in any location,
  but giving higher precedence to topologies that would help reduce the
  skew.
A constraint is considered "Unsatisfiable" for an incoming pod
if and only if every possible node assignment for that pod would violate
"MaxSkew" on some topology.
For example, in a 3-zone cluster, MaxSkew is set to 1, and pods with the same
labelSelector spread as 3/1/1:
| zone1 | zone2 | zone3 |
| P P P |   P   |   P   |
If WhenUnsatisfiable is set to DoNotSchedule, incoming pod can only be scheduled
to zone2(zone3) to become 3/2/1(3/1/2) as ActualSkew(2-1) on zone2(zone3) satisfies
MaxSkew(1). In other words, the cluster can still be imbalanced, but scheduler
won't make it *more* imbalanced.
It's a required field.<br/>
        </td>
        <td>true</td>
      </tr><tr>
        <td><b><a href="#clusterspectopologyspreadconstraintsindexlabelselector">labelSelector</a></b></td>
        <td>object</td>
        <td>
          LabelSelector is used to find matching pods.
Pods that match this label selector are counted to determine the number of pods
in their corresponding topology domain.<br/>
        </td>
        <td>false</td>
      </tr><tr>
        <td><b>matchLabelKeys</b></td>
        <td>[]string</td>
        <td>
          MatchLabelKeys is a set of pod label keys to select the pods over which
spreading will be calculated. The keys are used to lookup values from the
incoming pod labels, those key-value labels are ANDed with labelSelector
to select the group of existing pods over which spreading will be calculated
for the incoming pod. The same key is forbidden to exist in both MatchLabelKeys and LabelSelector.
MatchLabelKeys cannot be set when LabelSelector isn't set.
Keys that don't exist in the incoming pod labels will
be ignored. A null or empty list means only match against labelSelector.

This is a beta field and requires the MatchLabelKeysInPodTopologySpread feature gate to be enabled (enabled by default).<br/>
        </td>
        <td>false</td>
      </tr><tr>
        <td><b>minDomains</b></td>
        <td>integer</td>
        <td>
          MinDomains indicates a minimum number of eligible domains.
When the number of eligible domains with matching topology keys is less than minDomains,
Pod Topology Spread treats "global minimum" as 0, and then the calculation of Skew is performed.
And when the number of eligible domains with matching topology keys equals or greater than minDomains,
this value has no effect on scheduling.
As a result, when the number of eligible domains is less than minDomains,
scheduler won't schedule more than maxSkew Pods to those domains.
If value is nil, the constraint behaves as if MinDomains is equal to 1.
Valid values are integers greater than 0.
When value is not nil, WhenUnsatisfiable must be DoNotSchedule.

For example, in a 3-zone cluster, MaxSkew is set to 2, MinDomains is set to 5 and pods with the same
labelSelector spread as 2/2/2:
| zone1 | zone2 | zone3 |
|  P P  |  P P  |  P P  |
The number of domains is less than 5(MinDomains), so "global minimum" is treated as 0.
In this situation, new pod with the same labelSelector cannot be scheduled,
because computed skew will be 3(3 - 0) if new Pod is scheduled to any of the three zones,
it will violate MaxSkew.<br/>
          <br/>
            <i>Format</i>: int32<br/>
        </td>
        <td>false</td>
      </tr><tr>
        <td><b>nodeAffinityPolicy</b></td>
        <td>string</td>
        <td>
          NodeAffinityPolicy indicates how we will treat Pod's nodeAffinity/nodeSelector
when calculating pod topology spread skew. Options are:
- Honor: only nodes matching nodeAffinity/nodeSelector are included in the calculations.
- Ignore: nodeAffinity/nodeSelector are ignored. All nodes are included in the calculations.

If this value is nil, the behavior is equivalent to the Honor policy.
This is a beta-level feature default enabled by the NodeInclusionPolicyInPodTopologySpread feature flag.<br/>
        </td>
        <td>false</td>
      </tr><tr>
        <td><b>nodeTaintsPolicy</b></td>
        <td>string</td>
        <td>
          NodeTaintsPolicy indicates how we will treat node taints when calculating
pod topology spread skew. Options are:
- Honor: nodes without taints, along with tainted nodes for which the incoming pod
has a toleration, are included.
- Ignore: node taints are ignored. All nodes are included.

If this value is nil, the behavior is equivalent to the Ignore policy.
This is a beta-level feature default enabled by the NodeInclusionPolicyInPodTopologySpread feature flag.<br/>
        </td>
        <td>false</td>
      </tr></tbody>
</table>


### Cluster.spec.topologySpreadConstraints[index].labelSelector
<sup><sup>[↩ Parent](#clusterspectopologyspreadconstraintsindex)</sup></sup>



LabelSelector is used to find matching pods.
Pods that match this label selector are counted to determine the number of pods
in their corresponding topology domain.

<table>
    <thead>
        <tr>
            <th>Name</th>
            <th>Type</th>
            <th>Description</th>
            <th>Required</th>
        </tr>
    </thead>
    <tbody><tr>
        <td><b><a href="#clusterspectopologyspreadconstraintsindexlabelselectormatchexpressionsindex">matchExpressions</a></b></td>
        <td>[]object</td>
        <td>
          matchExpressions is a list of label selector requirements. The requirements are ANDed.<br/>
        </td>
        <td>false</td>
      </tr><tr>
        <td><b>matchLabels</b></td>
        <td>map[string]string</td>
        <td>
          matchLabels is a map of {key,value} pairs. A single {key,value} in the matchLabels
map is equivalent to an element of matchExpressions, whose key field is "key", the
operator is "In", and the values array contains only "value". The requirements are ANDed.<br/>
        </td>
        <td>false</td>
      </tr></tbody>
</table>


### Cluster.spec.topologySpreadConstraints[index].labelSelector.matchExpressions[index]
<sup><sup>[↩ Parent](#clusterspectopologyspreadconstraintsindexlabelselector)</sup></sup>



A label selector requirement is a selector that contains values, a key, and an operator that
relates the key and values.

<table>
    <thead>
        <tr>
            <th>Name</th>
            <th>Type</th>
            <th>Description</th>
            <th>Required</th>
        </tr>
    </thead>
    <tbody><tr>
        <td><b>key</b></td>
        <td>string</td>
        <td>
          key is the label key that the selector applies to.<br/>
        </td>
        <td>true</td>
      </tr><tr>
        <td><b>operator</b></td>
        <td>string</td>
        <td>
          operator represents a key's relationship to a set of values.
Valid operators are In, NotIn, Exists and DoesNotExist.<br/>
        </td>
        <td>true</td>
      </tr><tr>
        <td><b>values</b></td>
        <td>[]string</td>
        <td>
          values is an array of string values. If the operator is In or NotIn,
the values array must be non-empty. If the operator is Exists or DoesNotExist,
the values array must be empty. This array is replaced during a strategic
merge patch.<br/>
        </td>
        <td>false</td>
      </tr></tbody>
</table>


### Cluster.status
<sup><sup>[↩ Parent](#cluster)</sup></sup>



ClusterStatus defines the observed state of K0smotronCluster

<table>
    <thead>
        <tr>
            <th>Name</th>
            <th>Type</th>
            <th>Description</th>
            <th>Required</th>
        </tr>
    </thead>
    <tbody><tr>
        <td><b>reconciliationStatus</b></td>
        <td>string</td>
        <td>
          <br/>
        </td>
        <td>true</td>
      </tr><tr>
        <td><b>ready</b></td>
        <td>boolean</td>
        <td>
          <br/>
        </td>
        <td>false</td>
      </tr><tr>
        <td><b>replicas</b></td>
        <td>integer</td>
        <td>
          <br/>
          <br/>
            <i>Format</i>: int32<br/>
        </td>
        <td>false</td>
      </tr><tr>
        <td><b>selector</b></td>
        <td>string</td>
        <td>
          selector is the label selector for pods that should match the replicas count.<br/>
        </td>
        <td>false</td>
      </tr></tbody>
</table>

## JoinTokenRequest
<sup><sup>[↩ Parent](#k0smotroniov1beta1 )</sup></sup>






JoinTokenRequest is the Schema for the join token request API

<table>
    <thead>
        <tr>
            <th>Name</th>
            <th>Type</th>
            <th>Description</th>
            <th>Required</th>
        </tr>
    </thead>
    <tbody><tr>
      <td><b>apiVersion</b></td>
      <td>string</td>
      <td>k0smotron.io/v1beta1</td>
      <td>true</td>
      </tr>
      <tr>
      <td><b>kind</b></td>
      <td>string</td>
      <td>JoinTokenRequest</td>
      <td>true</td>
      </tr>
      <tr>
      <td><b><a href="https://kubernetes.io/docs/reference/generated/kubernetes-api/v1.20/#objectmeta-v1-meta">metadata</a></b></td>
      <td>object</td>
      <td>Refer to the Kubernetes API documentation for the fields of the `metadata` field.</td>
      <td>true</td>
      </tr><tr>
        <td><b><a href="#jointokenrequestspec">spec</a></b></td>
        <td>object</td>
        <td>
          JoinTokenRequestSpec defines the desired state of K0smotronJoinTokenRequest<br/>
        </td>
        <td>false</td>
      </tr><tr>
        <td><b><a href="#jointokenrequeststatus">status</a></b></td>
        <td>object</td>
        <td>
          JoinTokenRequestStatus defines the observed state of K0smotronJoinTokenRequest<br/>
        </td>
        <td>false</td>
      </tr></tbody>
</table>


### JoinTokenRequest.spec
<sup><sup>[↩ Parent](#jointokenrequest)</sup></sup>



JoinTokenRequestSpec defines the desired state of K0smotronJoinTokenRequest

<table>
    <thead>
        <tr>
            <th>Name</th>
            <th>Type</th>
            <th>Description</th>
            <th>Required</th>
        </tr>
    </thead>
    <tbody><tr>
        <td><b><a href="#jointokenrequestspecclusterref">clusterRef</a></b></td>
        <td>object</td>
        <td>
          ClusterRef is the reference to the cluster for which the join token is requested.<br/>
        </td>
        <td>true</td>
      </tr><tr>
        <td><b>expiry</b></td>
        <td>string</td>
        <td>
          Expiration time of the token. Format 1.5h, 2h45m or 300ms.<br/>
          <br/>
            <i>Default</i>: 0s<br/>
        </td>
        <td>false</td>
      </tr><tr>
        <td><b>role</b></td>
        <td>enum</td>
        <td>
          Role of the node for which the token is requested (worker or controller).<br/>
          <br/>
            <i>Enum</i>: worker, controller<br/>
            <i>Default</i>: worker<br/>
        </td>
        <td>false</td>
      </tr></tbody>
</table>


### JoinTokenRequest.spec.clusterRef
<sup><sup>[↩ Parent](#jointokenrequestspec)</sup></sup>



ClusterRef is the reference to the cluster for which the join token is requested.

<table>
    <thead>
        <tr>
            <th>Name</th>
            <th>Type</th>
            <th>Description</th>
            <th>Required</th>
        </tr>
    </thead>
    <tbody><tr>
        <td><b>name</b></td>
        <td>string</td>
        <td>
          Name of the cluster.<br/>
        </td>
        <td>true</td>
      </tr><tr>
        <td><b>namespace</b></td>
        <td>string</td>
        <td>
          Namespace of the cluster.<br/>
        </td>
        <td>true</td>
      </tr></tbody>
</table>


### JoinTokenRequest.status
<sup><sup>[↩ Parent](#jointokenrequest)</sup></sup>



JoinTokenRequestStatus defines the observed state of K0smotronJoinTokenRequest

<table>
    <thead>
        <tr>
            <th>Name</th>
            <th>Type</th>
            <th>Description</th>
            <th>Required</th>
        </tr>
    </thead>
    <tbody><tr>
        <td><b>reconciliationStatus</b></td>
        <td>string</td>
        <td>
          <br/>
        </td>
        <td>true</td>
      </tr><tr>
        <td><b>clusterUID</b></td>
        <td>string</td>
        <td>
          UID is a type that holds unique ID values, including UUIDs.  Because we
don't ONLY use UUIDs, this is an alias to string.  Being a type captures
intent and helps make sure that UIDs and names do not get conflated.<br/>
        </td>
        <td>false</td>
      </tr><tr>
        <td><b>tokenID</b></td>
        <td>string</td>
        <td>
          <br/>
        </td>
        <td>false</td>
      </tr></tbody>
</table><|MERGE_RESOLUTION|>--- conflicted
+++ resolved
@@ -696,17 +696,6 @@
       </tr></tbody>
 </table>
 
-<<<<<<< HEAD
-This is an alpha field and requires enabling the
-DynamicResourceAllocation feature gate.
-
-This field is immutable. It can only be set for containers.<br/>
-        </td>
-        <td>false</td>
-      </tr><tr>
-        <td><b>limits</b></td>
-        <td>map[string]int or string</td>
-=======
 
 ### Cluster.spec.etcd.affinity.nodeAffinity.requiredDuringSchedulingIgnoredDuringExecution.nodeSelectorTerms[index]
 <sup><sup>[↩ Parent](#clusterspecetcdaffinitynodeaffinityrequiredduringschedulingignoredduringexecution)</sup></sup>
@@ -729,7 +718,6 @@
     <tbody><tr>
         <td><b><a href="#clusterspecetcdaffinitynodeaffinityrequiredduringschedulingignoredduringexecutionnodeselectortermsindexmatchexpressionsindex">matchExpressions</a></b></td>
         <td>[]object</td>
->>>>>>> fbef9153
         <td>
           A list of node selector requirements by node's labels.<br/>
         </td>
@@ -770,14 +758,6 @@
         </td>
         <td>true</td>
       </tr><tr>
-<<<<<<< HEAD
-        <td><b>request</b></td>
-        <td>string</td>
-        <td>
-          Request is the name chosen for a request in the referenced claim.
-If empty, everything from the claim is made available, otherwise
-only the result of this request.<br/>
-=======
         <td><b>operator</b></td>
         <td>string</td>
         <td>
@@ -2057,84 +2037,29 @@
 the values array must be non-empty. If the operator is Exists or DoesNotExist,
 the values array must be empty. This array is replaced during a strategic
 merge patch.<br/>
->>>>>>> fbef9153
-        </td>
-        <td>false</td>
-      </tr></tbody>
-</table>
-
-
-<<<<<<< HEAD
-### Cluster.spec.ingress
-<sup><sup>[↩ Parent](#clusterspec)</sup></sup>
-
-
-
-Ingress defines the ingress configuration.
-=======
+        </td>
+        <td>false</td>
+      </tr></tbody>
+</table>
+
+
 ### Cluster.spec.etcd.defragJob
 <sup><sup>[↩ Parent](#clusterspecetcd)</sup></sup>
 
 
 
 DefragJob defines the etcd defragmentation job configuration.
->>>>>>> fbef9153
-
-<table>
-    <thead>
-        <tr>
-            <th>Name</th>
-            <th>Type</th>
-            <th>Description</th>
-            <th>Required</th>
-        </tr>
-    </thead>
-    <tbody><tr>
-<<<<<<< HEAD
-        <td><b>apiHost</b></td>
-        <td>string</td>
-        <td>
-          <br/>
-        </td>
-        <td>true</td>
-      </tr><tr>
-        <td><b>konnectivityHost</b></td>
-        <td>string</td>
-        <td>
-          <br/>
-        </td>
-        <td>true</td>
-      </tr><tr>
-        <td><b>annotations</b></td>
-        <td>map[string]string</td>
-        <td>
-          Annotations defines extra annotations to be added to the ingress controller service.<br/>
-        </td>
-        <td>false</td>
-      </tr><tr>
-        <td><b>className</b></td>
-        <td>string</td>
-        <td>
-          ClassName defines the ingress class name to be used by the ingress controller.<br/>
-        </td>
-        <td>false</td>
-      </tr><tr>
-        <td><b>deploy</b></td>
-        <td>boolean</td>
-        <td>
-          Deploy defines whether to deploy an ingress resource for the cluster or let the user do it manually.
-Default: true<br/>
-        </td>
-        <td>false</td>
-      </tr><tr>
-        <td><b>port</b></td>
-        <td>integer</td>
-        <td>
-          Port defines the port used by the ingress controller<br/>
-          <br/>
-            <i>Format</i>: int64<br/>
-            <i>Default</i>: 443<br/>
-=======
+
+<table>
+    <thead>
+        <tr>
+            <th>Name</th>
+            <th>Type</th>
+            <th>Description</th>
+            <th>Required</th>
+        </tr>
+    </thead>
+    <tbody><tr>
         <td><b>enabled</b></td>
         <td>boolean</td>
         <td>
@@ -2270,10 +2195,8 @@
           Claims lists the names of resources, defined in spec.resourceClaims,
 that are used by this container.
 
-
 This is an alpha field and requires enabling the
 DynamicResourceAllocation feature gate.
-
 
 This field is immutable. It can only be set for containers.<br/>
         </td>
@@ -2325,6 +2248,125 @@
 inside a container.<br/>
         </td>
         <td>true</td>
+      </tr><tr>
+        <td><b>request</b></td>
+        <td>string</td>
+        <td>
+          Request is the name chosen for a request in the referenced claim.
+If empty, everything from the claim is made available, otherwise
+only the result of this request.<br/>
+        </td>
+        <td>false</td>
+      </tr></tbody>
+</table>
+
+
+### Cluster.spec.ingress
+<sup><sup>[↩ Parent](#clusterspec)</sup></sup>
+
+
+
+Ingress defines the ingress configuration.
+
+<table>
+    <thead>
+        <tr>
+            <th>Name</th>
+            <th>Type</th>
+            <th>Description</th>
+            <th>Required</th>
+        </tr>
+    </thead>
+    <tbody><tr>
+        <td><b>apiHost</b></td>
+        <td>string</td>
+        <td>
+          <br/>
+        </td>
+        <td>true</td>
+      </tr><tr>
+        <td><b>konnectivityHost</b></td>
+        <td>string</td>
+        <td>
+          <br/>
+        </td>
+        <td>true</td>
+      </tr><tr>
+        <td><b>annotations</b></td>
+        <td>map[string]string</td>
+        <td>
+          Annotations defines extra annotations to be added to the ingress controller service.<br/>
+        </td>
+        <td>false</td>
+      </tr><tr>
+        <td><b>className</b></td>
+        <td>string</td>
+        <td>
+          ClassName defines the ingress class name to be used by the ingress controller.<br/>
+        </td>
+        <td>false</td>
+      </tr><tr>
+        <td><b>deploy</b></td>
+        <td>boolean</td>
+        <td>
+          Deploy defines whether to deploy an ingress resource for the cluster or let the user do it manually.
+Default: true<br/>
+        </td>
+        <td>false</td>
+      </tr><tr>
+        <td><b>port</b></td>
+        <td>integer</td>
+        <td>
+          Port defines the port used by the ingress controller<br/>
+          <br/>
+            <i>Format</i>: int64<br/>
+            <i>Default</i>: 443<br/>
+        </td>
+        <td>false</td>
+      </tr></tbody>
+</table>
+
+
+### Cluster.spec.kubeconfigRef
+<sup><sup>[↩ Parent](#clusterspec)</sup></sup>
+
+
+
+KubeconfigRef is the reference to the kubeconfig of the hosting cluster.
+This kubeconfig will be used to deploy the k0s control plane.
+
+<table>
+    <thead>
+        <tr>
+            <th>Name</th>
+            <th>Type</th>
+            <th>Description</th>
+            <th>Required</th>
+        </tr>
+    </thead>
+    <tbody><tr>
+        <td><b>name</b></td>
+        <td>string</td>
+        <td>
+          Name is the name of the secret containing the kubeconfig of the hosting cluster.<br/>
+        </td>
+        <td>true</td>
+      </tr><tr>
+        <td><b>key</b></td>
+        <td>string</td>
+        <td>
+          Key is the key in the secret containing the kubeconfig of the hosting cluster.<br/>
+          <br/>
+            <i>Default</i>: value<br/>
+        </td>
+        <td>false</td>
+      </tr><tr>
+        <td><b>namespace</b></td>
+        <td>string</td>
+        <td>
+          Namespace is the namespace of the secret containing the kubeconfig of the hosting cluster.<br/>
+        </td>
+        <td>false</td>
       </tr></tbody>
 </table>
 
@@ -2390,62 +2432,29 @@
         <td>
           Value is the taint value the toleration matches to.
 If the operator is Exists, the value should be empty, otherwise just a regular string.<br/>
->>>>>>> fbef9153
-        </td>
-        <td>false</td>
-      </tr></tbody>
-</table>
-
-
-<<<<<<< HEAD
-### Cluster.spec.kubeconfigRef
-<sup><sup>[↩ Parent](#clusterspec)</sup></sup>
-
-
-
-KubeconfigRef is the reference to the kubeconfig of the hosting cluster.
-This kubeconfig will be used to deploy the k0s control plane.
-=======
+        </td>
+        <td>false</td>
+      </tr></tbody>
+</table>
+
+
 ### Cluster.spec.etcd.topologySpreadConstraints[index]
 <sup><sup>[↩ Parent](#clusterspecetcd)</sup></sup>
 
 
 
 TopologySpreadConstraint specifies how to spread matching pods among the given topology.
->>>>>>> fbef9153
-
-<table>
-    <thead>
-        <tr>
-            <th>Name</th>
-            <th>Type</th>
-            <th>Description</th>
-            <th>Required</th>
-        </tr>
-    </thead>
-    <tbody><tr>
-<<<<<<< HEAD
-        <td><b>name</b></td>
-        <td>string</td>
-        <td>
-          Name is the name of the secret containing the kubeconfig of the hosting cluster.<br/>
-        </td>
-        <td>true</td>
-      </tr><tr>
-        <td><b>key</b></td>
-        <td>string</td>
-        <td>
-          Key is the key in the secret containing the kubeconfig of the hosting cluster.<br/>
-          <br/>
-            <i>Default</i>: value<br/>
-        </td>
-        <td>false</td>
-      </tr><tr>
-        <td><b>namespace</b></td>
-        <td>string</td>
-        <td>
-          Namespace is the namespace of the secret containing the kubeconfig of the hosting cluster.<br/>
-=======
+
+<table>
+    <thead>
+        <tr>
+            <th>Name</th>
+            <th>Type</th>
+            <th>Description</th>
+            <th>Required</th>
+        </tr>
+    </thead>
+    <tbody><tr>
         <td><b>maxSkew</b></td>
         <td>integer</td>
         <td>
@@ -2675,7 +2684,6 @@
 the values array must be non-empty. If the operator is Exists or DoesNotExist,
 the values array must be empty. This array is replaced during a strategic
 merge patch.<br/>
->>>>>>> fbef9153
         </td>
         <td>false</td>
       </tr></tbody>
